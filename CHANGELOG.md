--- conflicted
+++ resolved
@@ -1,7 +1,9 @@
 Unreleased Changes
 ------------------
 
-<<<<<<< HEAD
+* Feature - Aws::CloudFormation - Added `Aws::CloudFormation::Stack#exists?`
+  operation via a new `:stack_exists` waiter.
+
 2.2.0 (2015-11-12)
 ------------------
 
@@ -60,9 +62,6 @@
 ------------------
 
 * Feature - Aws::IAM - Include support for simulating resource-level scenarios.
-=======
-* Feature - Aws::CloudFormation - Added `Aws::CloudFormation::Stack#exists?`
->>>>>>> 24b3dfa2
 
 2.1.33 (2015-10-28)
 ------------------
