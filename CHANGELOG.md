--- conflicted
+++ resolved
@@ -1,7 +1,6 @@
 Unreleased Changes
 ------------------
 
-<<<<<<< HEAD
 * Feature - Aws::SNS - Added a utility class that can verify the authenticity
   of an SNS message.
 
@@ -16,7 +15,7 @@
   ```
 
   See [related GitHub issue #709](https://github.com/aws/aws-sdk-ruby/issues/709).
-=======
+
 * Feature - Aws::SQS - Added `Aws::SQS::QueuePoller`, a utility class for
   long polling and processing messages from a queue.
 
@@ -28,7 +27,6 @@
   ```
 
   See the [API reference documentation](http://docs.aws.amazon.com/sdkforruby/api/Aws/SQS/QueuePoller.html) for more examples.
->>>>>>> dfca0b2b
 
 * Issue - Query Protocol - No longer returning nil for empty maps in
   query responses. `Aws::SQS::Client#get_queue_attributes` will always
