Unreleased Changes
------------------

<<<<<<< HEAD
* Feature - Aws.partitions - Added interfaces for exploring regions and
  services within AWS partitions. A partition is a named group of
  regions and services.

  ```ruby
  # enumerating regions in a partition
  Aws.partition("aws").regions.each do |region|
    puts region.name
  end

  # enumerating services in a partition
  Aws.partition("aws").services.each do |service|
    puts service.name
  end
  ```

  Valid partition names include:

  * `"aws"`
  * `"aws-cn"`
  * `"aws-us-gov"`

  From a partition, you can also access a region or service by name.
  Regions allow you to enumerate services, and services allow you to enumerate
  regions:

  ```ruby
  # services in a specific region
  Aws.partition("aws").region("us-west-2").services
  #=> #<Set: {"APIGateway", "AutoScaling", ... }

  # regions for a specific service
  Aws.partition("aws").service('DynamoDB').regions
  #=> #<Set: {"us-east-1", "us-west-1", "us-west-2", ... }
  ```

  You can also enumerate services or regions within a partition.

  ```ruby
  # services in regions
  Aws.partition("aws").regions.each do |region|
    puts "Services in the #{region.name}"
    region.services.each do |service_name|
      puts service_name
    end
  end

  # regions in services
  Aws.partition("aws").services.each do |service|
    puts "Regions the #{servcie.name} is available in"
    service.regions.each do |region_name|
      puts region_name
    end
  end
  ```

  Lastly, you can also enumerate all partitions.

  ```ruby
  Aws.partitions.each do |partition|

    puts partition.name

    partition.regions.each |region|
      # ...
    end

    partition.services.each |service|
      # ...
    end

  end
  ```

2.2.37 (2016-04-26)
------------------

* Feature - Aws::EC2 - Added support for ClassicLink over VPC peering.

* Feature - Aws::ECR - This update makes it easier to find repository URIs,
  which are now appended to the `#describe_repositories`, `#create_repository`,
  and `#delete_repository` responses.

* Issue - Aws::CognitoIdentityProvider - Remove non-JSON operations.

2.2.36 (2016-04-21)
------------------

* Feature - Aws::ACM - Adds tagging support for AWS Certificate Manager.

* Feature - Aws::EMR - Includes the Smart Targeted Resize feature. This feature
  builds allows customers to leverage a set of flexible options when scaling
  down EMR clusters with the earlier launched Smart resize. Customers can now
  specify a targeted set of EC2 instances as a blacklist and a whitelist for
  finer control over which instances Smart resize considers when shrinking the
  cluster.

* Feature - Aws::IoT - Adds SQL RulesEngine version support. The SQL RulesEngine
  version allows you to control how your rules will work when new features are
  added and prevents breaking changes.
=======
* Feature - Aws::S3 - You can now pass a configuration option to accelerate
  `Aws::S3::Client` operations. You can construct a client with
  `use_accelerate_endpoint: true` to enable this feature.

  ```ruby
  s3 = Aws::S3::Client.new(use_accelerate_endpoint: true)
  s3.put_object(bucket: 'bucket-name', key:'key')
  #=> uses https://bucket-name.s3-accelerate.amazonaws.com
  ```

  You can pass `:use_accelerate_endpoint` to client operations to
  override the client default.

  ```ruby
  # non-accelerated client
  s3 = Aws::S3::Client.new

  # non-accelerated
  s3.put_object(bucket: 'bucket-name', key:'key')

  # accelerated
  s3.put_object(bucket: 'bucket-name', key:'key', use_accelerate_endpoint: true)
  ```

  [See the Amazon S3 documentation for more information](http://docs.aws.amazon.com/AmazonS3/latest/dev/transfer-acceleration.html).

  Not supported for the following operations:

  * `#create_bucket`
  * `#list_buckets`
  * `#delete_bucket`
>>>>>>> d029fd18

2.2.35 (2016-04-19)
------------------

* Feature - Aws::S3 - Added support for Amazon S3 accelerate feature.

* Feature - Aws::CognitoIdentityProvider - Added support for AWS Cognito Identity Provider.

* Feature - Aws::CognitoIdentity - Minor update to support some new features of
  `Aws::CognitoIdentityProvider`.

* Feature - Aws::ElasticBeanstalk - Adds support for automatic platform version upgrades with
  [managed updates](http://http//docs.aws.amazon.com/elasticbeanstalk/latest/dg/environment-platform-update-managed.html).

* Feature - Aws::Kinesis - Amazon Kinesis now allows customers to start reading
  from a time position in a stream, enabling easier replay of streaming data
  and more advanced use cases that process data for a specific time frame. You
  can use this feature by calling GetShardIterator and specifying a timestamp
  to start reading data at a given time position in the stream.

* Feature - Aws::DeviceFarm - API update.

* Feature - Aws::EC2 - Added new volume types.

* Feature - Aws::Firehose - Added support for delivery to CloudWatch Logs and
  AWS Elasticsearch Service.

2.2.34 (2016-04-11)
------------------

* Feature - Aws::IoT - Includes new APIs for AWS IoT that allow you to "bring
  your own certificate".

  Additional information is available in the
  [AWS IoT Developer Guide](http://docs.aws.amazon.com/iot/latest/developerguide/identity-in-iot.html).

2.2.33 (2016-04-07)
------------------

* Feature - Aws::Lambda - You can now develop your Lambda functions using
  Node.js 4.3.2, in addition to Node.js 0.10.4. In addition to the leveraging
  new features in Node.js 4.3 such as ES6 support, functions written in Node.js
  4.3 can use standard Node.js callback conventions to specify error or return
  values for the function execution. Today, returning values from a lambda
  function requires using specific methods within the Lambda context object. To
  learn more about implementing callbacks within Lambda functions, see our
  [documentation](http://docs.aws.amazon.com/lambda/latest/dg/nodejs-prog-model-handler.html#nodejs-prog-model-handler-callback).

* Feature - Aws::DirectoryService - Adds support for conditional forwarder APIs.

* Feature - Aws::ElasticBeanstalk - Adds additional response fields to
  `#describe_instances_health`.

2.2.32 (2016-04-05)
------------------

* Feature - Aws::APIGateway - Adds support for importing APIs. Includes two new
  methods for this: `#import_rest_api` and `#put_rest_api`.

* Feature - Aws::Route53 - Adds support for health checks based on Amazon
  CloudWatch metrics.

* Feature - Aws::STS - This release adds support for the new STS API
  `#get_caller_identity`, which returns details about the credentials used to
  make the API call. The details include name and account, as well as the type
  of entity making the call, such as an IAM user vs. federated user.

2.2.31 (2016-03-29)
------------------

* Feature - Aws::CloudFormation - Adds support for change sets.

* Feature - Aws::WAF - Support for XSS (Cross-site scripting) protection.

* Feature - Aws::Redshift - Adds support for cluster IAM roles.

* Feature - Aws::Inspector - New API version.

2.2.30 (2016-03-24)
------------------

* Feature - Aws::ElastiCache - Adds support for vertical scaling from one
  ElastiCache instance type to another.

* Feature - Aws::RDS - Adds support for Windows authentication for RDS SQL
  Server.

* Feature - Aws::StorageGateway - Adds support for local console passwords.

2.2.29 (2016-03-22)
------------------

* Feature - Aws::DeviceFarm - Pay a flat monthly fee for unlimited testing of
  your Android and iOS apps with AWS Device Farm device slots.

* Feature - Aws::RDS - You can now customize the order in which Aurora Replicas
  are promoted to primary instance during a failover.

2.2.28 (2016-03-17)
------------------

* Feature - Aws::S3 - You can now set Incomplete multipart upload expiration
  policies to automatically expire incomplete multipart uploads after a
  predefined number of days.

* Feature - Aws::S3 - · You can now use the Expired object delete markers
  expiration policy to automatically remove the current version delete
  marker when previous versions of the object no longer exist.

* Feature - Aws::IoT - Adding a new rule action for AWS IoT rules engine.
  This action allows you to send IoT data to Amazon Elasticsearch Service.

* Feature - Aws::CloudHSM - Added support for tagging.

* Feature - Aws::MarketplaceMetering - Added support for the new AWS
  Marketplace Metering service.

2.2.27 (2016-03-15)
------------------

* Feature - Aws::DatabaseMigrationService - AWS Database Migration Service helps
  you migrate databases to AWS easily and securely. The source database remains
  fully operational during the migration, minimizing downtime to applications
  that rely on the database. The AWS Database Migration Service can migrate your
  data to and from most widely used commercial and open-source databases. The
  service supports homogenous migrations such as Oracle to Oracle, as well as
  heterogeneous migrations between different database platforms, such as Oracle
  to Amazon Aurora or Microsoft SQL Server to MySQL.

  For more information, go to the [product page](https://aws.amazon.com/dms/)
  and for documentation, go to the
  [AWS Database Migration Service User Guide](https://docs.aws.amazon.com/dms/latest/userguide/Welcome.html).

* Feature - Aws::SES - Adds support for custom MAIL FROM domains.

* Feature - Aws::EC2 - Implemented `Aws::EC2::Image#exists?`.

  See [related GitHub issue #1127](https://github.com/aws/aws-sdk-ruby/issues/1127).

2.2.26 (2016-03-10)
------------------

* Feature - Aws::GameLift - Adds auto-scaling support.

* Feature - Aws::Redshift - Adds new APIs for supporting table restoration from
  a snapshot: `Aws::Redshift::Client#restore_table_from_cluster_snapshot` and
  `Aws::Redshift::Client#describe_table_restore_status`.

2.2.25 (2016-03-08)
------------------

* Feature - Aws::DeviceFarm - Adds support for XCUI.

* Feature - Aws::CodeCommit - Adds new APIs for triggers and for retrieving
  commit information.

* Issue - Aws::S3 - `Aws::S3::Object#presigned_url` now correctly defaults the
  URL scheme to the HTTP scheme of the configured endpoint.

  ```ruby
  s3 = Aws::S3::Resource.new(endpoint:'http://localhost:3000')
  obj = s3.bucket('bucket-name').object('object-key')
  obj.presigned_url(:get)
  #=> "http://..."
  ```

  See [related GitHub pull request #1027](https://github.com/aws/aws-sdk-ruby/pull/1027)

2.2.24 (2016-03-03)
------------------

* Issue - Aws::S3 - Previous fixes were broken in Ruby 1.9.3 due to a lack of
  support for `:to_h` for Structs.

2.2.23 (2016-03-03)
------------------

* Feature - Aws::EC2 - Adds support for Cross VPC Security Group References with
  VPC peering and ClassicLink traffic over VPC peering.

* Feature - Aws::DirectoryService - Adds support for sending directory event
  notifications to Amazon Simple Notification Service topics.

* Feature - Aws::S3 - Added support to Aws::S3::Object#copy_from for versioned
  objects. You can pass the source object version id as an option, or you
  can also specify the source as an instance of `Aws::S3::ObjectVersion`.

* Issue - Aws::S3 - Resolved an issue with `Aws::S3::Object#copy_from` with
  multipart copies where the source region is different than the destination
  region.

  See [related GitHub pull request #1104](https://github.com/aws/aws-sdk-ruby/pull/1104)

2.2.22 (2016-03-01)
------------------

* Issue - Aws - Dependency on `kramdown` gem causing load errors. Moved the
  require statement into the method and added a `LoadError` guard.

2.2.21 (2016-03-01)
------------------

* Feature - Aws::DynamoDB - Adds the `Aws::DynamoDB::Client#describe_limits`
  operation.

* Issue - Aws::AutoScaling - Fixes the waiter and resource definitions.

  See [related GitHub issue #1101](https://github.com/aws/aws-sdk-ruby/issues/1101)

  See [related GitHub issue #1109](https://github.com/aws/aws-sdk-ruby/issues/1109)

2.2.20 (2016-02-25)
------------------

* Feature - Aws::AutoScaling - Now possible to copmlete a lifecycle action using
  either an instance id or an action token.

* Feature - Aws::SES - Added support for the new SNSAction property.

* Feature - Aws::CloudFormation - API updates to allow resources to be skipped
  on deletion. Also now possible to specify tags on stack update.

* Issue - Response Stubbing - Fixed stubbing flattened maps with
  multiple values in XML.

  See [related GitHub issue #1099](https://github.com/aws/aws-sdk-ruby/issues/1099).

* Issue - Aws::SQS - Automatic MD5 checksum verification for
  `Aws::SQS::Client#send_message` and `#send_message_batch` is now
  disabled when using `stub_responses: true`. If you explicitly enable
  both features, then you must stub valid MD5s for these API calls to
  avoid the checksum error message.

  See [related GitHub issue #1100](https://github.com/aws/aws-sdk-ruby/issues/1100).

2.2.19 (2016-02-23)
------------------

* Feature - Aws::Route53 - Added support for enabling SNI health checks.

* Feature - Aws::SQS - Added automatic MD5 computation and verification of
  message bodies and attributes. This is now enabled by default for all
  `#send_message` and `#send_message_batch` requests.

  You can disable this feature by configuring `verify_checksums: false`.

  See related GitHub [pull request #1093](https://github.com/aws/aws-sdk-ruby/pull/1093).

* Feature - Aws::S3 - Added `#restore_object` method to `Aws::S3::Object`
  and to `Aws::S3::ObjectSummary`.

2.2.18 (2016-02-18)
------------------

* Feature - Aws::AutoScaling - Added resource interfaces and waiters.

* Feature - Aws::RDS - Significant update to Aws::RDS resource interface.
  Expanded to cover all resource types.

* Feature - Aws::CloudWatch - Added resource interface for Aws::CloudWatch.

* Feature - Aws::MarketplaceCommerceAnalytics - Added a new data set
  disbursed_amount_by_product_with_uncollected_funds to the Commerce Analytics Service.

* Feature - Aws::CodeDeploy - Added support for trigger release.

* Feature - Aws::StorageGateway - Added support for CreateTapeWithBarcode.

* Issue - Aws::S3 - The `Aws::S3::Object#upload_file`  now works correctly with
  server-side-encryption when using customer-provided-keys.

  See [related GitHub issue #1084](https://github.com/aws/aws-sdk-ruby/issues/1084).

* Issue - Resource Collections - Resolved an issue with collections that
  would fail on stubbed client responses that did not respond to #each.

  See [related GitHub issue #1079](https://github.com/aws/aws-sdk-ruby/issues/1079).

* Issue - Aws::SQS - Fixed an issue with stubbing queue attributes. The response
  stubbing interface did not correctly handle flattened query maps.

  See [related GitHub issue #1097](https://github.com/aws/aws-sdk-ruby/issues/1097).

2.2.17 (2016-02-16)
------------------

* Feature - Aws::RDS - Added support for Cross-account Encrypted (KMS) snapshot sharing.

* Feature - Aws::ElasticMapReduce - Added support for adding EBS storage to EMR instances.

2.2.16 (2016-02-11)
------------------

* Feature - Aws::Lambda - You can now configure a Lambda function to access
  resources in your VPC.

* Feature - Aws::APIGateway - Adds support for custom request authorizers. With
  custom request authorizers, developers can authorize their APIs using bearer
  token authorization strategies, such as OAuth using an AWS Lambda function.

2.2.15 (2016-02-09)
------------------

* Feature - Aws::GameLift - Initial SDK support for Amazon GameLift.

* Feature - Aws::MarketplaceCommerceAnalytics - Adds the
  `:customer_defined_values` parameter to the `#generate_data_set` operation.
  This parameter allows you to submit arbitrary key/value pair strings which
  will be returned, as provided, in the asynchronous response. This allows you
  to use your own identifiers to correlate responses with your internal systems.

2.2.14 (2016-01-28)
------------------

* Feature - Aws::WAF - Adds support for the size constraint predicate.

* Feature - Aws::SSM - Removes 10 character limit for instance IDs.

2.2.13 (2016-01-21)
------------------

* Feature - Aws::ACM - Initial support for the AWS Certificate Manager (ACM) API. ACM is an AWS service that makes it easier for you to deploy secure SSL based websites and applications on the AWS platform. SSL is the standard protocol for encrypting communications and establishing the identity of a website over the Internet. ACM takes care of all of the complexity of obtaining, deploying, and renewing the digital certificates used with SSL. ACM makes it easier to encrypt sensitive data in transit using SSL in order to help meet regulatory and compliance requirements such as PCI-DSS, FISMA, and HIPAA. Because ACM is integrated with AWS services such as Elastic Load Balancing (ELB) and Amazon CloudFront, it’s easy to request a certificate, install it on your load balancer or CloudFront distribution, and let ACM renew and deploy it automatically.

* Feature - Aws::CloudFront - Add integration with AWS Certificate Manager.

* Feature - Aws::IoT - Add support for topic rules.

* Feature - Aws::CloudFormation - Adds a new API, `Aws::CloudFormation::Client#continue_update_rollback`.

2.2.12 (2016-01-19)
------------------

* Feature - Aws::DeviceFarm - You can now run Appium tests written in Python
  against your native, hybrid and browser-based apps on AWS Device Farm.

* Feature - Aws::STS - AWS services now return RegionDisabledException instead
  of AccessDenied when a user sends an API request to an STS regional endpoint
  that is not activated for that AWS account. This enables customers to more
  easily decide how to respond, such as by trying to call a different region
  instead of simply failing the call.

2.2.11 (2016-01-14)
------------------

* Feature - Aws::CloudWatchEvents - Initial support for Amazon CloudWatch
  Events. CloudWatch Events allows you to track changes to your AWS resources
  with less overhead and greater efficiency.

* Feature - Aws::EC2 - Adds support for purchasing reserved capacity for
  specific blocks of time on a one-time of recurring basis.

* Feature - Aws::CloudFront - Adds support for HTTPS-only connections, and
  control of edge-to-origin request headers.

2.2.10 (2016-01-12)
------------------

* Feature - Aws::EC2 - Add DNS hostname resolution support for ClassicLink.

2.2.9 (2016-01-05)
------------------

* Feature - Aws::EC2 - Adds support for the `t2.nano` instance type.

2.2.8 (2015-12-21)
------------------

* Feature - Aws::ECR - Adds initial support for the Amazon EC2 Container
  Registry (Amazon ECR). Amazon ECR is a secure, fully-managed Docker image
  registry that makes it easy for developers to store and retrieve Docker
  container images.

* Feature - Aws::ECS - Adds support for deployment configuration.

* Feature - Aws::EMR - Adds a new parameter `:service_security_group` to
  `Aws::EMR::Client#run_job_flow`.

2.2.7 (2015-12-17)
------------------

* Feature - Aws::CloudTrail - Adds support for multi-region trails.

* Feature - Aws::EC2 - Adds support for managed NATs in Amazon Virtual Private
  Cloud.

* Feature - Aws::CloudFront - Adds support for serving gzip compressed files
  from Amazon CloudFront edge locations.

* Feature - Aws::RDS - Adds support for enhanced monitoring of Amazon
  Relational Database Service instances.

* Feature - Aws::ConfigService - Update for AWS Config Rules APIs. Additionally,
  adds supported Amazon Identity and Access Management resources to resource
  type enum.

2.2.6 (2015-12-15)
------------------

* Feature - Aws::EC2 - Alters the `Aws::EC2::Client#copy_image` API to support
  launching Amazon EC2 instances with Amazon EBS encrypted boot volumes.

* Issue - Aws::Signers::V4 - Added a list of "blacklisted" headers that we will
  never attempt to sign during request generation.

* Issue - Aws::S3 - Resolved a regression with `Aws::S3::Presigner#presigned_url`
  when using the `secure: false` option. Added integration test to prevent
  future regressions.

  See [related GitHub issue #988](https://github.com/aws/aws-sdk-ruby/issues/988).

* Issue - Aws::Route53 - Fixed an issue that prevented users from calling  the
  `Aws::Route53::Client#get_traffic_policy` operation. The endpoint builder
  was failing to convert the paramters to strings before URI encoding them.
  The required `:version` parameter is an integer and would trigger an exception.

  See [related GitHub issue #1023](https://github.com/aws/aws-sdk-ruby/issues/1023).

2.2.5 (2015-12-08)
------------------

* Feature - Aws::RDS - Added support for Aurora encryption at rest.

* Feature - Aws::AutoScaling - API update to allow customers to set a flag on
  instances that is used to prevent those instances from getting terminated
  from scale-in events.

2.2.4 (2015-12-03)
------------------

* Feature - Aws::IAM - API reference update for Aws::IAM::Client.

* Feature - Aws::RDS - Added support for the new modify DB port feature.

* Feature - Aws::DirectoryService - Added support for the new Microsoft AD Apis.

* Feature - Aws::Route53 - Added support for the new traffic flow APIs.

2.2.3 (2015-11-23)
------------------

* Issue - Aws::ConfigService - Reverted v2.2.2 API update.

2.2.2 (2015-11-23)
------------------

* Feature - Aws::ElasticBeanstalk - Elastic Beanstalk (EB) is launching support
  for composable web applications. Customers, whose applications consists of
  several linked modules (micro services architecture), can now deploy, manage,
  and scale their applications using EB.

* Feature - Aws::EC2 - This release includes two new APIs, `#modify_id_format`
  and `#describe_id_format`, that will be used to manage the transition to
  longer EC2 and EBS resource IDs. These APIs are reserved for future use.

* Feature - Aws::ECS - Amazon ECS has added task stopped reasons and task start
  and stop times. You can now see if a task was stopped by a user or stopped due
  to other reasons such as a failing Elastic Load Balancing health check, as
  well as the time the task was started and stopped. Service scheduler error
  messages have additional information that describe why tasks cannot be placed
  in the cluster.

2.2.1 (2015-11-19)
------------------

* Feature - Aws::DeviceFarm - Add new test and upload types to support web
  application testing on mobile devices.

* Feature - Aws::S3::Resource - Added retries to the `Aws::S3::Bucket#delete!`
  method, which covers the case where the object wipe was not complete.

  See related GitHub [pull request #994](https://github.com/aws/aws-sdk-ruby/pull/994).

* Feature - Aws::CloudFormation - Added `Aws::CloudFormation::Stack#exists?`
  operation via a new `:stack_exists` waiter.

  See related GitHub [pull request #975](https://github.com/aws/aws-sdk-ruby/pull/975).

2.2.0 (2015-11-12)
------------------

* Feature - Aws::RDS - Adds support for cross-account snapshot sharing and
  modifying DB instance visibility.

* Upgrading - Aws::S3::Client - All `Aws::S3::Client` instances will default to
  using Signature Version 4 in all regions. This replaces the behavior where a
  subset of regions used the 's3' signer and would attempt to upgrade only when
  encountering signing errors.

  If you wish to continue using the 's3' signer, without auto-upgrade logic, you
  can manually choose to use the 's3' signer at client creation time:

  ```ruby
  client = Aws::S3::Client.new(signature_version: 's3')
  ```

* Issue - Aws::EC2 - Fix for `:instance_exists` waiter. Instances that have been
  terminated for a long period of time could fail the previous waiter definition
  with a false positive.

  See [related GitHub pull request #985](https://github.com/aws/aws-sdk-ruby/pull/985).

* Upgrading - Resources - All batch resource operations have been renamed to make
  it clear that they operate in batches on the entire collection.

  * All batch operations are now prefixed with `batch_`, e.g. `#start`
    is now `#batch_start`.

  * All batch operations named "delete" or "terminate" are now suffixed
    with a `!`, e.g. `#delete` is now `#batch_delete!`

  For backwards compatibility, existing batch methods still respond
  to their old names with a deprecation warning. New batch operations
  will strictly follow the new conventions.

2.1.36 (2015-11-10)
------------------

* Feature - Aws::APIGateway - Adds support for stage variables. Stage variables
  allow customers to define environment variables on each stage running their
  API configuration. The API configuration can then reference these variables to
  load values at runtime.

2.1.35 (2015-11-03)
------------------

* Feature - Aws::DeviceFarm - DeviceFarm is adding APIs to manage projects,
  device pools, new operations include:

  * UpdateDevicePool
  * DeleteDevicePool

2.1.34 (2015-11-02)
------------------

* Feature - Aws::IAM - Include support for simulating resource-level scenarios.

2.1.33 (2015-10-28)
------------------

* Issue - Aws::APIGateway - Resolved an issue that prevented users from calling
  `Aws::APIGateway::Client#put_integration`.

2.1.32 (2015-10-26)
------------------

* Feature - Aws::SSM - API update for Amazon Simple Systems Management Service.

* Feature - Aws::APIGateway - Added support for Amazon API Gateway.

  See [related GitHub issue #884](https://github.com/aws/aws-sdk-ruby/issues/884).

2.1.31 (2015-10-22)
------------------

* Feature - Aws::AutoScaling - The Amazon Auto Scaling service now allows you to
  create launch configurations that include encrypted Amazon Elastic Block Store
  (EBS) volumes.

* Feature - Aws::IAM - Adds support for resource-based policies in the AWS IAM
  policy simulator.

* Feature - Aws::EC2 - Added helpful error messages when configuring an
  `Aws::EC2::Client` with region which is actually an availability zone.
  This will prevent users from getting unhelpful networking errors.

  ```ruby
  Aws::EC2::Client.new(region: 'us-east-1a')
  #=> raises ArgumentError: :region should be a region name, not an availability zone name; try `us-west-2' instead of `us-west-2a'
  ```

  See [related GitHub issue #966](https://github.com/aws/aws-sdk-ruby/issues/966).

* Issue - Aws::InstanceProfileCredentials - Now retries errors
  raised while attempting to parse the expiration time from
  instance metadata credentials.

  See [related GitHub issue #880](https://github.com/aws/aws-sdk-ruby/issues/880).

* Issue - Aws::S3 - The `#copy_from` and `#copy_to` methods of `Aws::S3::Object`
  will now correctly encode URL un-safe characters as required by Amazon S3.
  Without the fix, these calls fail with a signature error.

  ```ruby
  s3 = Aws::S3::Resource.new
  obj = s3.bucket('target-bucket').object('target-key')

  # the key will now correctly be encoded as 'unescaped/key%20path'
  obj.copy_from(bucket:'source-bucket', key:'unescaped/key path')

  # the key will now correctly be encoded as 'unescaped/key%20path'
  src = S3::Object.new('source-bucket', 'unescaped/key path')
  obj.copy_from(src)

  # the key will now correctly be encoded as 'unescaped/key%20path'
  obj.copy_from('source-bucket/unescaped/key path')
  ```

  If you have previously worked around this issue, you should remove your
  code that URL encodes the key.

  See [related GitHub issue #944](https://github.com/aws/aws-sdk-ruby/issues/944).

* Feature - Aws::S3 - The `#copy_from` and `#copy_to` methods of `Aws::S3::Object`
  now accept the source or target bucket and key as a hash with mixed
  options.

  ```ruby
  # old format
  obj.copy_from({ bucket: 'source-bucket', key: 'source-key' }, { multipart_copy: true })

  # new format
  obj.copy_from(bucket: 'source-bucket', key: 'source-key', multipart_copy: true)
  ```

  Passing two hashes is still valid.

  See [related GitHub issue #963](https://github.com/aws/aws-sdk-ruby/issues/963).

* Feature - Aws::S3 - `Aws::S3::Client#put_object` now accepts closed files.

  See [related GitHub issue #939](https://github.com/aws/aws-sdk-ruby/pull/939).

* Issue - Aws::S3 - The `Aws::S3::Object#copy_from` no longer modifies the
  given options hash.

  See [related GitHub issue #947](https://github.com/aws/aws-sdk-ruby/issues/947).

2.1.30 (2015-10-15)
------------------

* Feature - Aws::KMS - This release of AWS Key Management Service introduces the
  ability to delete customer master keys (CMKs), including two new APIs for
  scheduling and canceling key deletion.

* Feature - Aws::S3 - Adds support for Server-Side Encryption (AES256) to
  `Aws::S3::Client#upload_part`.

* Issue - Aws::EC2 - Resolved an issue where `Aws::EC2::Client#copy_snapshot`
  would not compute the required presigned url when the `:destination_region`
  was populated.

  See [related GitHub issue #928](https://github.com/aws/aws-sdk-ruby/issues/928).

* Issue - Aws::CloudFormation - Added support for rollback states to the
  `Aws::CloudFormation::Client#wait_until` `:stack_create_complete` waiter.

  See [related GitHub issue #931](https://github.com/aws/aws-sdk-ruby/issues/931).

* Feature - Aws::AssumeRoleCredentials - Added support for passing
  `Aws::STS::Client` configuration options to `Aws::AssumeRoleCredentials#initialize`.
  This allows you to configure things such as `:region`, `:logger`, etc without
  having to pass an `Aws::STS::Client`.

  See [related GitHub issue #957](https://github.com/aws/aws-sdk-ruby/issues/957).

* Issue - Aws::S3 - Resolved an issue with pre-signed URLs generated
  with `virtual_host: true`.

  See [related GitHub issue #938](https://github.com/aws/aws-sdk-ruby/issues/938).

  See [related GitHub pull-request #940](https://github.com/aws/aws-sdk-ruby/pull/940).

2.1.29 (2015-10-08)
------------------

* Feature - Aws::ECS - Task definitions now support more Docker
  options hostname, Docker labels, working directory, networking
  disabled, privileged execution, read-only root filesystem, DNS
  servers, DNS search domains, ulimits, log configuration, extra
  hosts (hosts to add to /etc/hosts), and security options (for
  MLS systems like SELinux).

* Feature - Aws::IoT - Added support for AWS IoT control and data plane
  services.

* Feature - Aws::Lambda - Added support for function versioning.

2.1.28 (2015-10-07)
------------------

* Feature - Aws::Inspector - Added support for the new Amazon Inspector
  service. Amazon Inspector is a new service from AWS that identifies
  security issues in your application deployments. Use Inspector with
  your applications to assess your security posture and identify areas
  that can be improved. Inspector works with your EC2 Instances to
  monitor activity in the applications and system.

* Feature - Aws::KinesisFirehose - Added support Amazon Kinesis Firehose.
  Amazon Kinesis Firehose is a fully managed service for ingesting data
  streams directly into AWS data services such as Amazon S3 and Amazon Redshift.

* Feature - Aws::MarketplaceCommerceAnalytics - Added support for the new AWS
  Marketplace Commerce Analytics service.

* Feature - Aws::Kinesis - Two new Amazon Kinesis APIs that allow customers to
  choose how long their data records are stored in their Amazon Kinesis streams.
  Customers can modify a their streams to store records from 1 to 7 days, in
  increments of 1 day.

* Feature - Aws::Config - Added support for Config Rules.

2.1.27 (2015-10-06)
------------------

* Feature - Aws::WAF - Adds SDK support for AWS WAF, a web application firewall
  that helps protect your web applications from common web exploits that could
  affect application availability, compromise security, or consume excessive
  resources.

* Feature - Aws::EC2 - Adds "Spot Blocks" for Amazon Elastic Compute Cloud.

* Feature - Aws::CloudFront - Adds support for adding WebACLIds to CloudFront
  distributions.

2.1.26 (2015-10-01)
------------------

* Feature - Aws::ElasticsearchService - Added support for Amazon Elasticsearch Service
  (Amazon ES), is a managed service that makes it easy to deploy, operate, and scale
  Elasticsearch in the AWS cloud. Elasticsearch is a popular open-source search and
  analytics engine for use cases such as log analytics, real-time application
  monitoring, and click stream analytics. With Amazon ES, you get direct access
  to the Elasticsearch open-source API so that existing code and applications will
  work seamlessly. You can set up and configure your Amazon ES cluster in minutes
  from the AWS Management Console. Amazon Elasticsearch Service provisions all the
  resources for your cluster and launches it. Amazon ES also automatically detects
  and replaces failed Elasticsearch nodes, reducing the overhead associated with
  self-managed infrastructures. You can easily scale your cluster with a single
  API call or a few clicks in the AWS Management Console.

2.1.25 (2015-10-01)
------------------

* Feature - Aws::RDS - Added support for CopyTagsToSnapshot.

  See [related GitHub issue #887](https://github.com/aws/aws-sdk-ruby/pull/887).

* Feature - Aws::CloudTrail - This release of CloudTrail includes support for log
  file integrity validation, log encryption with AWS KMS-Managed Keys (SSE-KMS),
  and trail tagging.

2.1.24 (2015-09-29)
------------------

* Feature - Aws::SES - Amazon SES can now accept incoming emails. You can
  configure Amazon SES to deliver messages to an Amazon S3 bucket, call an AWS
  Lambda function, publish notifications to Amazon SNS, drop messages, or bounce
  messages.

* Feature - Aws::EC2 - Add `#modify_spot_fleet_request` API to Amazon EC2 client
  and bump API version to 2015-10-01.

* Feature - Aws::CloudFormation - Add `#describe_account_limits` API to allow
  users to view account-level limits imposed by AWS CloudFormation. Also adds
  optional parameter `:resource_types` to `#create_stack` and `#update_stack`
  APIs.

2.1.23 (2015-09-17)
------------------

* Upgrading - Aws::S3::Client - Deprecated two methods:

  * `Aws::S3::Client#put_bucket_lifecycle`
  * `Aws::S3::Client#get_bucket_lifecycle`

  These methods have been replaced by:

  * `Aws::S3::Client#put_bucket_lifecycle_configuration`
  * `Aws::S3::Client#get_bucket_lifecycle_configuration`

  Amazon S3 now permits multiple transitions for a single
  lifecycle rule. Previously, a lifecycle rule would
  return a transition value, or `nil`. Now it will always
  return an array.

* Feature - Aws::S3 - Added support for the new STANDARD_IA storage class,
  lifecycle transitions and cross region replication with storage class
  features.

2.1.21 (2015-09-15)
------------------

* Feature - Aws::EC2 - Added two new fields to expose data encryption key id,
  and state message.

* Feature - Aws::EC2 - Added support for the new "Diversified" allocation
  strategy.

* Feature - Aws::ElasticFileSystem - Added support for optional mount
  target ID to the DescribeMountTargets operation.

* Feature - Aws::Route53 - Added support for calculated health checks and
  latency health checks.

* Issue - Aws::S3 - Resolved an issue which could raise a signature error
  when making reqeusts against an object where the key is prefixed
  with the bucket name. This only affects classic S3 signatures, not requests
  using signature version 4.

  See [related GitHub issue #923](https://github.com/aws/aws-sdk-ruby/issues/923).

2.1.20 (2015-09-10)
------------------

* Feature - Aws::IAM - Added two new APIs that enable programmatic access to the
  AWS Identity and Access Management policy simulator.

* Feature - Aws::S3::Object - Added a `#move_to` method that copies
  the object to the destination and then deletes the source object.

* Issue - Aws::S3::Client - Added support for errors returned from
  Amazon S3 in the body of HTTP 200 responses. Previously only
  the `#complete_multipart_upload` operation handled these errors.
  Extended this to `#copy_object` and `#upload_part_copy`.

* Issue - Aws::S3::Object - The `#presigned_post` method now respects
  the configured custom endpoint.

  ```ruby
  obj = Aws::S3::Object.new("bucket", "key", endpoint: "http://custom-endpoint.com")
  obj.presigned_post.url
  #=> "http://bucket.custom-endpoint.com"
  ```

* Issue - Aws::S3::Presigner - Added validation to `#presigned_url` to
  ensure the `:key` option is not an empty string. This prevents a
  presigned `:get_object` URL from becoming a presigned `:list_objects`
  request on the bucket.

2.1.19 (2015-09-03)
------------------

* Feature - Aws::StorageGateway - Adds tagging support for AWS Storage Gateway.

* Issue - Aws::InstanceProfileCredentials - Expanded retry logic in the
  `Aws::InstanceProfileCredentials` class. Previously this class could
  raise JSON parse error if the instance metadata service responded but
  with an invalid JSON document. These errors will be retried 3 times now
  with backoff.

  See [related GitHub issue #913](https://github.com/aws/aws-sdk-ruby/issues/913).

* Feature - Aws::EC2 - Implemented `Aws::EC2::VpcPeeringConnection#exists?`.

  See [related GitHub issue #916](https://github.com/aws/aws-sdk-ruby/issues/916).

* Issue - Aws::EC2 - Added missing pagination configuraiton for the
  `Aws::EC2::Client#describe_vpc_peering_connections` operation. Without
  this, calling `#each` on the response fails to trigger paging and
  raises an error.

  See [related GitHub issue #914](https://github.com/aws/aws-sdk-ruby/issues/914).

2.1.18 (2015-08-31)
------------------

* Feature - Aws::EC2 - Launch Amazon EC2 Spot instances that have the lowest
  price per unit of capacity using the updated RequestSpotFleet API. Define and
  set target capacity in any unit including instances, vCPUs, memory, storage,
  or network throughput. You can specify how much each instance type is worth to
  your application, and automatically adjust your bid price for each type. This
  enables you to bid on multiple instance types in a single request and
  provision cost-effective capacity, regardless of instance type.

* Feature - Aws::ElasticLoadBalancing - Added a waiter that will poll
  until an instance has been deregistered.

  See [related GitHub issue #793](https://github.com/aws/aws-sdk-ruby/issues/793).

* Issue - Aws::EC2 - Added a missing `#load` method for
  `Aws::EC2::NetworkInterfaceAssociation`.

  See [related GitHub issue #890](https://github.com/aws/aws-sdk-ruby/issues/890).

* Issue - Retries - No longer retrying non-networking errors generated during
  HTTP handling.

  See [related GitHub issue #912](https://github.com/aws/aws-sdk-ruby/issues/912).

2.1.17 (2015-08-27)
------------------

* Feature - Aws::ConfigService - Adds support for the
  `#list_discovered_resources` API.

2.1.16 (2015-08-25)
------------------

* Feature - Aws::CodePipeline - Allows specification of an encryption key to use
  with the artifact bucket when creating and updating a pipeline.

* Feature - Logging - Now filtering potentially sensitive request parameters
  from logs. There is a default list of sensitive request parameters that
  should be filtered:

  ```ruby
  require 'logger'

  kms = Aws::KMS::Client.new(logger: Logger.new($stdout))
  kms.encrypt({
    key_id: "key-arn",
    plaintext: "secret-data",
  })
  ```

  Produces:

  ```
  I, [2015-08-24T14:53:04.545354 #47906]  INFO -- : [Aws::KMS::Client 400 0.362187 0 retries] encrypt({key_id:"key-arn",plaintext:"[FILTERED]"})
  ```

  You can pass your own list of params to filter when you construct an
  `Aws::Log::Formatter` with a custom pattern.

  See [related GitHub issue #908](https://github.com/aws/aws-sdk-ruby/issues/908).

* Issue - Aws::PageableResponse::UnsafeEnumerableMethods - `respond_to?`
  was not being forwarded to ancestors and it was always retuning `false`
  except for #count.

2.1.15 (2015-08-20)
------------------

* Issue - Aws::Glacier - Resolved an issue with how dates were serialized
  when specifying start and end dates with an inventory retrieval job.

* Feature - Aws::S3 - Added support for event notification filter rules.

2.1.14 (2015-08-12)
------------------

* Feature - Aws::ElasticBeanstalk - Added support for the two new
  operations, DescribeEnvironmentHealth, and DescribeInstanceHealth.

* Feature - Managed Multipart Copies - Added support to `Aws::S3::Object`
  for managed multipart copies of large objects.

      obj = Aws::S3::Object.new('bucket', 'key')

      obj.copy_from('source-bucket/source-key', multipart_copy: true)
      obj.copy_to('target-bucket/target-key', multipart_copy: true)

* Feature - Aws::S3::Object - Improved the interfaces for copying objects.
  There are three new supported signatures for calling `#copy_from`.
  Also added the logical pair, `#copy_to`.

      obj = Aws::S3::Object.new('bucket', 'key')

      obj.copy_from('source-bucket/source-key')
      obj.copy_to('target-bucket/target-key')

      obj.copy_from(bucket: 'source-bucket', key: 'source-key')
      obj.copy_to(bucket: 'target-bucket', key: 'target-key')

      other_obj = Aws::S3::Object('other-bucket', 'other-key')
      obj.copy_from(other_obj)
      obj.copy_to(other_obj)

  For backwards compatibility, the old form of `#copy_from` still works.

      obj.copy_from(copy_source: 'source-bucket/source-key')

* Issue - Resources - Resolved an issue with resource actions that source
  request parameters from data members.

  See [related GitHub issue #893](https://github.com/aws/aws-sdk-ruby/issues/893).

2.1.13 (2015-08-06)
------------------

* Feature - Aws::SWF - You can now use Amazon Simple Workflow Service to trigger
  AWS Lambda functions.

2.1.12 (2015-08-04)
------------------

* Feature - Aws::DeviceFarm - Added support for testing iOS applications with
  AWS Device Farm. You can now upload your iOS apps and test them on real Apple
  phones and tablets in the AWS Cloud. You can select from a built-in fuzz test
  or upload your own tests written with Appium Java JUnit, Appium Java TestNG,
  Calabash, UI Automation, or XCTest. Results in AWS Device Farm are consistent
  regardless of the application type (Android, Fire OS, iOS) you upload and test
  framework you select.

* Issue - Aws::EC2 - Updated two `Aws::EC2::Client#wait_until` waiters to
  retry instance ID not found errors. The two waiters are:

  * `:instance_running`
  * `:instance_status_ok`

  See [related GitHub issue #859](https://github.com/aws/aws-sdk-ruby/issues/859).

2.1.11 (2015-07-30)
------------------

* Feature - Aws::RDS - Added support for cluster operations for Aurora.

* Feature - Aws::OpsWorks - Added support for ECS clusters to `Aws::OpsWorks::Client`.

* Feature - Virtual Hosted Bucket Urls - You can now generated URLs and pre-signed URLs
  from `Aws::S3` using a CNAME for your virtually hosted buckets.

      bucket = Aws::S3::Bucket.new('my.bucket.com')

      bucket.url
      #=> 'https://s3.amazonaws.com/my.bucket.com'

      bucket.url(virtual_host: true)
      #=> 'http://my.bucket.com'

      bucket.object('key').public_url
      #=> 'https://s3.amazonaws.com/my.bucket.com/key'

      bucket.object('key').public_url(virtual_host: true)
      #=> 'http://my.bucket.com/key'

      bucket.object('key').presigned_url(:get)
      #=> 'https://s3.amazonaws.com/my.bucket.com/key?...'

      bucket.object('key').presigned_url(:get, virtual_host: true)
      #=> 'http://my.bucket.com/key?...'

  See [related GitHub issue #786](https://github.com/aws/aws-sdk-ruby/issues/786).

* Feature - Signature Version 4 - Added support for signing requests against
  hosts that do not use the standard port for the given HTTP scheme. This
  makes it possible to use the signer against test endpoints.

  See [related GitHub issue #883](https://github.com/aws/aws-sdk-ruby/issues/883).

2.1.10 (2015-07-29)
------------------

* Issue - Aws::CognitoIdentity - Six operations of `Aws::CognitoIdentity::Client`
  were whitelisted to be unsigned when sent in version 2.1.9. Two of these
  operations were incorrectly documented in the API reference and require
  authentication. Fixed this and added integration tests to ensure they are
  correctly signed.

  See [related GitHub issue #882](https://github.com/aws/aws-sdk-ruby/issues/882).

2.1.9 (2015-07-28)
------------------

* Feature - Aws::CloudWatchLogs - Added support for destinations.  You can now
  use destinations to subscribe to cross-account real-time feed of log events
  from CloudWatch Logs and have it delivered to an Amazon Kinesis stream for
  custom processing, analysis, or loading to other systems.

* Feature - Aws::S3 - Added support for the new long tail storage class and the new
  storage class headers in the GET and HEAD Object responses.

* Feature - Aws::S3 - Added support for the new object delete notification events.

* Issue - Aws::Glacier - `Aws::Glacier::Account#vaults` was not populating the account
  in the call to list vaults.

* Issue - Aws::EC2 - Resolved a regression with serializing `Aws::Structure` types in
  `Aws::EC2::Client` requests. The `Aws::Query::EC2ParamBuilder` class is responsible
  for testing protocol specific implementations but it tests with input that is loaded
  from a JSON document into a vanilla Ruby hash which does not trigger this behavior.

  The other protocol builder classes have full unit test suites, while the EC2 param
  builder did not. A test case has been added to cover this regression.

  See [related GitHub issue #881](https://github.com/aws/aws-sdk-ruby/issues/881).

* Feature - KMS Client-Side-Encryption - Added support to `Aws::S3::Encryption::Client` for using AWS Key Management Service (KMS) to manage master encryption keys.

  ```ruby
  s3_enc = Aws::S3::Encryption::Client.new(kms_key_id: 'kms-key-id')
  s3_enc.put_object(bucket:'aws-sdk', key:'secret', body:'data')
  s3_enc.get_object(bucket:'aws-sdk', key:'secret').body.read
  #=> 'data'
  ```

  This implementation is compatible with objects written by the AWS SDK for Java
  encryption client.

2.1.8 (2015-07-23)
------------------

* Feature - Aws::EC2 - Added support for new spot fleet launch specification features.

* Feature - Aws::Glacier - Added support for vault locks.

* Feature - Aws::ElasticMapReduce - Adds support for Amazon EMR release 4.0.0, which
  includes a new application installation and configuration experience, upgraded
  versions of Hadoop, Hive, and Spark, and now uses open source standards for ports
  and paths. To specify an Amazon EMR release, use the release label parameter
  (AMI versions 3.x and 2.x can still be specified with the AMI version parameter).

  For more information on Amazon EMR release 4.0.0, please visit:
  https://docs.aws.amazon.com/ElasticMapReduce/latest/ReleaseGuide/emr-release-components.html

* Issue - Aws::IAM - Added missing paginator for `Aws::IAM::Client#list_policy_versions`.

  See [related GitHub issue #879](https://github.com/aws/aws-sdk-ruby/issues/879).

* Feature - Waiters - Added two new waiters:

  * `:instance_profile_exists` - `Aws::IAM::Client`
  * `:app_exists` - `Aws::OpsWorks::Client`

  See [related GitHub pull request #866](https://github.com/aws/aws-sdk-ruby/pull/866)

* Issue - Stubbing - Added missing support for stubbing query protocol errors by their
  error code.

  See [related GitHub pull request #873](https://github.com/aws/aws-sdk-ruby/pull/873)

* Feature - Aws::CognitoIdentity - The following operations can now be called from
  Aws::CognitoIdentity::Client without credentials:

  * `#get_credentialsForIdentity`
  * `#get_id`
  * `#get_open_id_token`
  * `#list_identity_pools`
  * `#unlink_developer_identity`
  * `#unlink_identity`

  See [related GitHub pull request #862](https://github.com/aws/aws-sdk-ruby/pull/862)

2.1.7 (2015-07-14)
------------------

* Issue - Aws::Json - Resolved an issue with dumping JSON documents from the
  standard library JSON implementation.

2.1.5 (2015-07-14)
------------------

* Feature - Aws::DeviceFarm - Added support for AWS Device Farm.

* Feature - Aws::DynamoDBStreams - Added support for Amazon DynamoDB Streams.

* Feature - Aws::DynamoDB - Added support for consistent reads with the
  Scan API.

2.1.4 (2015-07-09)
------------------

* Feature - Aws::ECS - Amazon EC2 Container Service now supports the UDP
  protocol.

* Feature - Aws::IAM - Adds support for SSH Public Key Operations.

* Feature - Aws::SES - Adds support for cross-account sending, which is
  available through the use of the sending authorization feature.

* Feature - Aws::CodeCommit - Adds support for AWS CodeCommit.

* Feature - Aws::CodePipeline - Adds support for AWS CodePipeline.

2.1.3 (2015-07-07)
------------------

* Feature - Aws::AutoScaling - Adds support for step policies. Step scaling
  policies allow customers to scale their Auto Scaling groups based on the
  magnitude of the alarm breach, giving them more control over how Auto Scaling
  responds to an alarm breach and enables them to scale their groups faster.

* Feature - Aws::EC2 - Amazon Elastic Block Store snapshot copy support for
  customer-managed encryption keys.

* Feature - Aws::EC2 - Added a `Aws::EC2::Route` resource class with the
  associated `#delete` and `#replace` operations.

* Issue - Aws::DynamoDB - The Aws::DynamoDB::Client#stub_data method will
  now observe the configured `:simple_attributes` option and conditionally
  accept and return simple attribute values.

  See [related GitHub pull request #863](https://github.com/aws/aws-sdk-ruby/pull/863)

* Issue - Resource - Fixed behavior of `#wait_until` option `max_attempts: nil`
  to match documentation and allow unlimited retries. Default number of retries
  remains at 10.

  See [related GitHub pull request #855](https://github.com/aws/aws-sdk-ruby/pull/855)

2.1.2 (2015-06-24)
------------------

* Feature - Aws::CloudFront - Can now set `:max_ttl` and `:default_ttl` within
  `:cache_behaviors`. New API version `2015-04-17`.

* Feature - Aws::Lambda - Adds `java8` as a supported runtime.

* Feature - Aws::CognitoSync - Add `ConcurrentModificationException` error.

* Feature - Aws::CognitoIdentity - Add `ConcurrentModificationException` error.

* Feature - Aws::ConfigService - You can now set up AWS Config to record changes
  for specific resource types.

* Feature - Aws::OpsWorks - You can specify which agent version will be used in
  your AWS OpsWorks managed instances.

* Feature - Aws::Glacier - Amazon Glacier now allows you to tag your Amazon
  Glacier vaults for easier resource and cost management. Tags are labels that
  you can define and associate with your vaults, and using tags adds filtering
  capabilities to operations such as AWS cost reports.

* Feature - Aws::Redshift - You can create automatic cross-region backups of
  your KMS encrypted clusters for disaster recovery.

2.1.1 (2015-06-18)
------------------

* Feature - Aws::ECS - Added support for environment variable overrides.

* Feature - XML Parsing - Added support for the new Oga XML parser. This
  is enabled by default when the gem is present. You can force this
  by setting the XML parsing engine:

      Aws::Xml::Parser.engine = :oga

* Issue - Aws::DynamoDB - Resolved an issue with pageable responses where the
  paging token values contained attribute values.

  See [related GitHub issue #843](https://github.com/aws/aws-sdk-ruby/issues/843)

* Issue - Aws::IAM - Added missing paginator configurations for the newer
  IAM attached policy operations.

  See [related GitHub issue #841](https://github.com/aws/aws-sdk-ruby/issues/841)

* Issue - PageableResponse - Resolved an issue where Enumerable was not
  correctly getting mixed into pageable responses.

  See [related GitHub issue #842](https://github.com/aws/aws-sdk-ruby/issues/842)

* Issue - Shared Credentials - Resolved an issue where the shared credentials
  provider would fail to parse profiles which contained an inline comment.

  See [related GitHub issue #837](https://github.com/aws/aws-sdk-ruby/issues/837)

* Feature - Aws::IAM - Added `Aws::IAM::User#exists?`.

  See [related GitHub issue #840](https://github.com/aws/aws-sdk-ruby/issues/840)

* Feature - REPL - Added a short-cut inside the `aws.rb` REPL
  for accessing a resource from a client.

  ```ruby
  Aws> ec2
  #=> #<Aws::EC2::Client>
  Aws> ec2.resource
  #=> #<Aws::EC2::Resource>
  ```

2.1.0 (2015-06-11)
------------------

* Feature - Aws::EC2 - Adds support for Amazon VPC flow logs.

* Feature - Aws::ECS - Adds the `#update_container_agent` method, as well
  as paginator and waiter support.

* Feature - Aws::AutoScaling - Adds the `#describe_load_balancers` method,
  and adding the `:load_balancer_names` parameter to the
  `#update_auto_scaling_group` method.

* Feature - Fewer gem dependencies - Removed the dependency on the follow
  two 3rd party gems:

  * `multi_json`
  * `builder`

  For JSON parsing and dumping, the SDK will attempt to use the `Oj`
  gem if available, and will fall back on `JSON` from the Ruby
  standard library.

  The only remaining gem dependency is `jmespath`.

* Feature - Service Types - Added struct classes for all AWS data types.
  Previous versions used anonymous structure classes for response data.

      Aws::IAM::Types.constants
      #=> [:AccessKey, :AccessKeyLastUsed, :AccessKeyMetadata, ...]

  Each of these data type classes are now fully documented in the
  [api reference docs](http://docs.aws.amazon.com/sdkforruby/api/index.html).

* Feature - Examples - The API reference documentation can now load client
  operation examples from disk. This allows users to contribute examples
  to the documentation. It also allows for more targeted examples
  than the auto-generated ones previously used.

  Examples are stored inside the examples folder at the root of this
  repository. https://github.com/aws/aws-sdk-ruby/tree/master/examples

* Feature - Documentation - Significant work has gone into API reference
  documentation. The changes made are based on user feedback. Some of
  the many changes include:

  * More concise syntax examples
  * Response structure examples
  * Request and response data structures each documented as their own type
  * Expanded resource interface documentation on inputs and return values

  Expect more documentation improvements.

* Feature - Smaller Gem - Reduced the size of the `aws-sdk-core` gem
  by removing the AWS API documentation source files from the gemspec.
  This reduces the total size of the gem by half.

* Feature - Stub Data - Added a `#stub_data` method to `Aws::Client` that
  makes it trivial to generate response data structures.

      s3 = Aws::S3::Client.new

      s3.stub_data(:list_buckets)
      #=> #<struct Aws::S3::Types::ListBucketsOutput buckets=[], owner=#<struct Aws::S3::Types::Owner display_name="DisplayName", id="ID">>

  You can also provide an optional hash of data to apply to the stub.
  The data hash will be validated to ensure it is properly formed and
  then it is applied. This makes it easy to generated nested response
  data.

      s3.stub_data(:list_buckets, buckets:[{name:'aws-sdk'}])
      #=> #<struct Aws::S3::Types::ListBucketsOutput
        buckets=[
          #<struct Aws::S3::Types::Bucket name="aws-sdk", creation_date=nil>
        ],
        owner=#<struct Aws::S3::Types::Owner display_name="DisplayName", id="ID">>

* Feature - Shared Response Stubs - You can now provide default stubs to a
  client via the constructor and via `Aws.config`. This can be very useful
  if you need to stub client responses, but you are not constructing the
  client.

      Aws.config[:s3] = {
        stub_responses: {
          list_buckets: { buckets: [{name:'aws-sdk'}]}
        }
      }

      s3 = Aws::S3::Client.new
      s3.list_buckets.buckets.map(&:name)
      #=> ['aws-sdk']

  See [related GitHub issue aws/aws-sdk-core#187](https://github.com/aws/aws-sdk-core-ruby/issues/187)

* Issue - Response Stubbing - When using response stubbing, pagination
  tokens will no longer be generated. This prevents stubbed responses
  from appearing pageable when they are not.

  See [related GitHub issue #804](https://github.com/aws/aws-sdk-ruby/pull/804)

* Issue - Aws::DynamoDB::Client - Resolved an issue where it was not
  possible to stub attribute values. You can now stub DynamoDB responses
  as expected:

      ddb = Aws::DynamoDB::Client.new(stub_responses:true)
      ddb.stub_responses(:get_item, item: { 'id' => 'value', 'color' => 'red' })
      ddb.get_item(table_name:'table', key:{'id' => 'value'})
      #=> #<struct Aws::DynamoDB::Types::GetItemOutput item={"id"=>"value", "color"=>"red"}, consumed_capacity=nil>

  See [related GitHub issue #770](https://github.com/aws/aws-sdk-ruby/pull/770)

* Feature - SSL Peer Verification - Added a method to configure a default
  SSL CA certificate bundle to be used when verifying SSL peer certificates.
  V1 did this by default, v2 is now opt-in only.

      Aws.use_bundled_cert!

  This method can be very useful for Ruby users on Windows where OpenSSL
  does not tend to have access to a valid SSL cert bundle.

  See [related GitHub issue aws/aws-sdk-core#166](https://github.com/aws/aws-sdk-core-ruby/issues/166)

* Feature - Eager auto-loading - Added a utility method that eagerly loads
  classes and modules. This can help avoid thread-safety issues with
  autoload affecting some versions Ruby.

      # autoload specific services (faster)
      Aws.eager_autoload!(services: %w(S3 EC2))

      # autoload everything
      Aws.eager_autoload!

  See [related GitHub issue #833](https://github.com/aws/aws-sdk-ruby/pull/833)

* Issue - Response Stubbing - Clients with `stub_responses: true` were still
  attempting to load credentials from ENV, and the EC2 instance metadata
  service. Instead, stubbed clients will now construct fake static credentials.

  See [related GitHub issue #835](https://github.com/aws/aws-sdk-ruby/pull/835)

* Upgrading - Pageable Responses - Due to frequent confusion caused by
  having every response be decorated as pageable, only operations that can
  possibly have multiple responses are now decorated.

  This ensures that if you call `#each` on a non-pageable response that
  an appropriate `NoMethodError` is raised instead of doing nothing. Simply
  remove calls to `#each` if you encounter this unlikely situation.

      s3 = Aws::S3::Client.new
      s3.head_object(bucket:'name', key:'key').each do |page|
      end
      #=> raises NoMethodError for #each, HEAD object is not pageable

  This is correctly reflected now in the API reference documentation as
  well.

* Upgrading - Seahorse::Model - The internal representation of AWS API models
  has been updated. Users digging into internals of the API model will need
  to update their code to deal with shape references.

  **This change should not affect users of the public SDK interfaces**.

  Complex shapes, structures, lists, and maps, now use shape references
  to nest other shapes. The entire API model now loaded when the service client
  is defined. This eliminates the need to maintain a complex map of all
  shapes and define them lazily. This has allows for massive simplifications
  around API loading, especially when dealing with thread-safety concerns.

2.0.48 (2015-06-04)
------------------

* Feature - Aws::CloudWatchLogs - Adds support for the `#put_subscription_filter`,
  `#describe_subscription_filters`, and `#delete_subscription_filter` API
  operations.

* Feature - Aws::CognitoIdentity - Adds support for the `#delete_identities`
  API operation, and hiding disabled identities with the `#list_identities` API
  operation.

* Feature - Aws::StorageGateway - Updated Aws::StorageGateway API to add support
  for the `#list_volume_initiators` API operation.

* Issue - Aws::DynamoDB - Resolve an issue where IO objects were not properly
  marshaled, leading to runtime errors.

  See [related GitHub issue #831](https://github.com/aws/aws-sdk-ruby/issues/831)

* Issue - Aws::S3 - Resolved an issue with the URL decoding of keys in the
  response to a call to `Aws::S3::Client#list_objects`.

  See [related GitHub issue #828](https://github.com/aws/aws-sdk-ruby/pull/828)

2.0.47 (2015-05-28)
------------------

* Feature - Aws::Lambda - Lambda now supports specifying an Amazon S3 object as
  the function zip when creating and updating Lambda functions.

2.0.46 (2015-05-26)
------------------

* Feature - Aws::EFS - Amazon Elastic File System (Amazon EFS) is a file storage
  service for Amazon Elastic Compute Cloud (Amazon EC2) instances. Amazon EFS is
  easy to use and provides a simple interface that allows you to create and
  configure file systems quickly and easily. With Amazon EFS, storage capacity
  is elastic, growing and shrinking automatically as you add and remove files,
  so your applications have the storage they need, when they need it.

2.0.45 (2015-05-21)
------------------

* Feature - Aws::ElasticTranscoder - Elastic Transcoder now supports additional
  formats, including MXF, FLAC, and OGA, and additional flexibility for your
  output audio. You can use these formats to transcode files to the XDCAM format
  or to a lossless audio format.

* Feature - Aws::Kinesis - The Amazon Kinesis API `#get_records` now includes a
  new parameter `:millis_behind_latest`: the number of milliseconds the
  GetRecords response is from the end of the stream, indicating how far behind
  real time a consumer is.

* Feature - Aws::KMS - Adds the `#update_alias` API, which allows you to update
  the association of a key alias from one key to another within a region.

* Issue - Aws:SQS - Resolved an issue with the SQS queue poller and changing message
  visibility timeouts.

  See [related GitHub issue #821](https://github.com/aws/aws-sdk-ruby/pull/821)

2.0.44 (2015-05-18)
------------------

* Issue - Aws::EC2 - Two waiters were added in v2.0.39 and then lost in v2.0.40
  in this commit: https://github.com/aws/aws-sdk-ruby/commit/f0fad0a038a4f81b0a697f7c367fd2735d9dd698.
  The waiters did not get merged upstream and got squashed in the automated release.
  Reverting this loss. Actual changes have also been merged upstream now.

  See [related GitHub issue #818](https://github.com/aws/aws-sdk-ruby/pull/818)

* Feature - Aws::ElasticBeanstalk - Added resource names to
  Aws::ElasticBeanstalk::Client configuration option settings.

* Feature - Aws::OpsWorks - Added support for custom auto-scaling based on
  CloudWatch alarms.

* Feature - Aws::EC2 - Added support for the new Spot Fleet API operations.

* Issue - Aws::S3 - Resolved a regression with presigned S3 urls where input parameters
  that are normally sent as x-amz-* headers had to be serialized onto the
  GET or PUT request. This restores the behavior where they are hoisted
  onto the request uri as query string parameters.

  See [related GitHub issue #816](https://github.com/aws/aws-sdk-ruby/pull/816)

2.0.43 (2015-05-14)
------------------

* Feature - Aws::DirectoryService - APIs are now supported for the Simple AD and
  AD Connector directories in AWS Directory Service, enabling you to
  programmatically create and configure these directories via the AWS SDK for
  Ruby.

* Feature - Aws::EC2 - Added support for Amazon VPC Endpoints for Amazon S3.

* Feature - Aws::EC2 - Added support to migrate an Elastic IP Address from
  EC2-Classic to EC2-VPC.

* Feature - Aws::Route53Domains - `#check_domain_availability` can now return
  `DONT_KNOW` when a definitive response has not been received from the
  registry, such as during domain registry scheduled maintenance periods.
  UnsupportedTLD is now a potential error from more Route 53 Domains activities.

* Feature - Aws::CloudWatchLogs - Added support for the `#filter_log_events` API
  for searching logs within a group.

* Feature - Aws::CloudFormation - Added new parameters to the return type of
  the `#get_template_summary` API.

2.0.42 (2015-05-07)
------------------

* Feature - Aws::Glacier - Added support for vault access policies.

* Issue - Aws::IAM - Added the missing pagination configuration for
  `Aws::IAM::Client#list_policies`.

  See [related GitHub issue #805](https://github.com/aws/aws-sdk-ruby/pull/805)

* Issue - HTTP Handler - Applied a local fix for a Net::HTTP bug. Net::HTTP
  will retry failed requests when the request method is idempotent, such as
  HTTP GET, PUT, etc. Unfortunately, Net::HTTP will create a new request, but
  yield bytes to the same callback after bytes have already been yielded. This
  causes the response data sink to contain a truncated response, followed
  by a full response.  This results in correct data.

  The fix current is to disable idempotent retries until this is fixed upstream.

  See [related GitHub issue #799](https://github.com/aws/aws-sdk-ruby/pull/799)

* Feature - Aws::S3::Encryption::Client - You can now pass vanilla
  client constructor options to the encryption client constructor and these
  will pass through when generating the underlying client. This increases
  the parity with the vanilla client.

  See [related GitHub issue #800](https://github.com/aws/aws-sdk-ruby/pull/800)
  and [related GitHub issue #801](https://github.com/aws/aws-sdk-ruby/pull/801).

* Feature - Aws::S3 - Added the ability to pass a block to
  `Aws::S3::Encryption::Client#get_object` that yields data as it is
  decrypted. This increases parity with the vanilla `Aws::S3::Client#get_object`
  method.

  See [related GitHub issue #794](https://github.com/aws/aws-sdk-ruby/pull/794).

* Issue - Aws::S3 - Resolved an issue were the bucket exists waiter could raise
  when receiving a 301 permanent redirect from Amazon S3. This happens when
  the HEAD request is made against a region different from where the bucket
  exists. Instead this will now cause the `:bucket_exists` waiter to return a
  truthy value and not raise.

  See [related GitHub issue #796](https://github.com/aws/aws-sdk-ruby/pull/796).

* Issue - Aws::EC2 - The `:volume_deleted` waiter no longer raises an error on a
  400 `Aws::EC2::Errors::InvalidVolumeNotFound` error. Instead it returns
  with success.

  See [related GitHub issue #789](https://github.com/aws/aws-sdk-ruby/pull/789).

* Feature - Aws::S3 - Added a client-side check to ensure HTTP response bodies are
  not truncated before all of the expected bytes have been received. This check is
  performed for all non-HEAD requests where a 'Content-Length' response header is
  present.

  When fewer bytes are returned, then the request is retried up to the configured
  `:retry_limit` number limit of attempts. This limit defaults to 3.


2.0.41 (2015-04-27)
------------------

* Feature - Aws::DynamoDB - Added support to `Aws::DynamoDB::Client` for
  key conditions.

2.0.40 (2015-04-23)
------------------

* Feature - Aws::EC2 - Added support for the new 2015-03-01 API version.

* Feature - Aws::IAM - Added support for `Aws::IAM::Client#access_key_last_used`.

* Feature - Aws::CloudSearchDomain - Added support for response expressions.

2.0.39 (2015-04-16)
------------------

* Feature - Aws::ConfigService - SNS topics on AWS Config's DeliveryChannel are
  now optional. If the SNS delivery is turned off the last status will be
  Not_Applicable.

* Feature - Aws::CognitoSync - Adds support for Amazon Cognito Events, a new
  feature that allows developers to run an AWS Lambda function in response to
  important events in Amazon Cognito. The first event supported is the Sync
  Trigger event.

* Feature - Waiters - Added waiters for:

  * Aws::CloudFormation
  * Aws::ElastiCache
  * Aws::OpsWorks

  Expanded waiters for:

  * Aws::EC2

  Also resolved a few issues in the Aws::CloudFront and Aws::RDS waiters.

  See [related GitHub issue #758](https://github.com/aws/aws-sdk-ruby/pull/758).

* Feature - Aws::DynamoDB - Added resource class for `Aws::DynamoDB::Table`.

* Issue - XML Parsing - Resolved an issue where XML string values were not
  being unescaped.

  See [related GitHub issue #780](https://github.com/aws/aws-sdk-ruby/issues/780).

* Issue - Resources - Resolved an issue that prevented the `aws-sdk-resources`
  gem from loading resource definitions that have naming conflicts with
  the Capistrano project.

  The `#safe_define_method` is intenteded to ensure the resource methods do
  not conflict with methods of Object, such as `#send`, and `#object_id`.
  These are now tested only in local testing but not at runtime. This allows
  for projects to add functionality to Object without triggering this
  check.

  See [related GitHub issue #771](https://github.com/aws/aws-sdk-ruby/issues/771).

2.0.38 (2015-04-09)
------------------

* Upgrading - Aws::Lambda - AWS Lambda is exiting their preview period and has
  made changes to their control plane APIs. If you are invoking methods outside
  of `Aws::Lambda::Client#invoke_async`, you should switch to the
  `Aws::LambdaPreview::Client` until you can upgrade.

  ```ruby
  # returns the stable 2015-03-01 API client
  lambda = Aws::Lambda::Client.new

  # returns the preview API client
  lambda = Aws::LambdaPreview::Client.new
  ```

* Feature - Aws::WorkSpaces - Added support for Amazon WorkSpaces.

* Feature - Aws::ECS - You can now use the Amazon ECS Service scheduler to
  manage long-running applications and services. The Service scheduler allows
  you to distribute traffic across your containers using Elastic Load Balancing.

* Feature - Aws::S3 - Added support for resource based permissions for invoking
  Lambda functions via bucket notifications.

* Upgrading - Aws::S3::Client - Deprecated two methods:

  * `Aws::S3::Client#put_bucket_notification`
  * `Aws::S3::Client#get_bucket_notification`

  These methods have been replaced by:

  * `Aws::S3::Client#put_bucket_notification_configuration`
  * `Aws::S3::Client#get_bucket_notification_configuration`

  The method signatures for the old two methods did not correctly allow users
  to specify multiple topic, queue, and lambda function configurations. The
  new methods, suffixed by `_notification` correct these errors. The new
  methods now also support resource based permissions on notifications to
  lambda functions.


  ```ruby
  s3 = Aws::S3::Client.new

  # old
  s3.put_bucket_notification(
    bucket: 'aws-sdk',
    notification_configuration: {
      topic_configuration: { id:'id1', events:[...] },
      queue_configuration: { id:'id2', events:[...] },
      cloud_function_configuration: { id:'id3', events:[...], invocation_role: '...' },
    }
  )

  # new
  s3.put_bucket_notification_configuration(
    bucket: 'aws-sdk',
    notification_configuration: {
      topic_configurations: [
      	{ id:'id1', events:[...] }
      ],
      queue_configurations: [
      	{ id:'id2', events:[...] }
      ],
      lambda_function_configurations: [
      	{ id:'id3', events:[...] }
      ]
    }
  )
  ```

  Notice the `:lambda_function_configurations` does not take an
  `:invocation_role` and that each of the configuration types now takes
  a list of configurations.

* Feature - Aws::MachineLearning - Added support for Amazon Machine Learning.

2.0.37 (2015-04-07)
------------------

* Feature - Aws::DataPipeline - This release introduces support for AWS Data
  Pipeline Deactivate feature. You now have the ability to deactivate a running
  pipeline and activate it later at a time of your choosing.

* Feature - Aws::ElasticBeanstalk - Added new `#abort_environment_update`
  operation for Elastic Beanstalk. Added a new parameter, `:solution_stack_name`,
  to the `#update_environment` operation for ElasticBeanstalk.

* Issue - Aws::IAM - Resolved an issue with `Aws::IAM::Resource#policy` that would
  raise an `ArgumentError`. The resource definition incorrectly supplied the
  argument as the "PolicyArn" when it should have been simply "Arn".

  See [related GitHub issue #768](https://github.com/aws/aws-sdk-ruby/issues/768).

2.0.36 (2015-04-06)
------------------

* Issue - Gemspec - Corrected the paths in the gemspec for the API files.

2.0.35 (2015-04-06)
------------------

* Issue - Xml Parser - Resolved an issue with the recent XML parser update that
  caused bugs when using Nokogiri. Nokogiri will inconsistently trigger one or
  multiple text events for XML elements. This seems to be affected by the total
  size of the XML document.

  The XML parser now supports SAX parsing engines that trigger mulitple text
  events for a single XML element value. Added test where a dummy engine simulates
  this behavior.

  See [related GitHub issue #764](https://github.com/aws/aws-sdk-ruby/issues/764).

* Issue - Response Stubbing - Resolved an issue that prevented response stubs from
  forcing a nil value for scalars.

  See [related GitHub issue #763](https://github.com/aws/aws-sdk-ruby/issues/763).

* Feature - Aws::Resources::Resource - Added support for custom waiters
  with `Aws::Resources::Resource#wait_until`.

2.0.34 (2015-04-02)
------------------

* Feature - Aws::CodeDeploy - AWS CodeDeploy now supports OnPremises
  deployments.

* Feature - Aws::RDS - Adds the #describe_certificates API call, and changes
  other calls to show the current certificate.

* Feature - Aws::EC2 - Added the "D2" family of instance types.

* Feature - Aws::ElasticTranscoder - Adds support for PlayReady DRM.

* Issue - Endpoints - Resolved an issue where trailing slashes were lost from
  request parameter values that were bound to the end of the request uri path
  as a greedy placeholder.

  See [related GitHub issue #762](https://github.com/aws/aws-sdk-ruby/issues/762).

* Issue - Aws::SNS - Removed some incorrect identifiers from a few resource methods
  that were attempting to create `Aws::SNS::PlatformApplication` objects.

* Issue - Aws::Glacier - Corrected a typo in the `Aws::Vault#initiate_archive_retrieval`
  method.

* Issue - Aws::Errors - Improved the logic for extracting errors from HTTP responses
  to not fail when the body is empty or if the expected error XML or JSON is not
  present.

  Now falls back on providing a more generic service error based on the HTTP
  status code.

  See [related GitHub issue #755](https://github.com/aws/aws-sdk-ruby/pull/755).

* Feature - Resources - Added `#exists?` methods to a handful of resource classes.
  The `#exists?` method works by polling the exists wait for the resource exactly
  once. If the waiter is successful, then `true` is returned, if it fails, then
  `false` is returned.

  To add additional `#exists?` methods, a waiter must be added to the resource
  class as `Exists` and that waiter must be defined in the *.waiters.json
  document for that service.

* Issue - Presigned URLs - Resolved an issue where `x-amz-` headers were not
  being signed as part of a pre-signed URL.

* Feature - Aws::S3 - Added `Aws::S3::PresignedPost`, making it possible
  to generate a presigned post form for uploading a file from a browser
  directly to Amazon S3.

  ```ruby
  s3 = Aws::S3::Resource.new

  # post form for a specific object
  post = s3.bucket('bucket').object('key').presigned_post(options)
  post.fields
  #=> { ... }

  # force a key prefix
  post = s3.bucket('bucket').presigned_post(key_starts_with: '/uploads/')
  post.fields
  #=> { ... }
  ```

  See the API [PresignedPost documentation](http://docs.aws.amazon.com/sdkforruby/api/Aws/S3/PresignedPost.html)
  for more information and examples.

  See [related GitHub issue #720](https://github.com/aws/aws-sdk-ruby/issues/720).

2.0.33 (2015-03-26)
------------------

* Feature - Aws::ElasticTranscoder - Added support for job timing and input/output
  metadata.

* Feature - Aws::IAM - Add NamedPolicy to GetAccountAuthorizationDetails.

* Feature - Aws::IAM::Resouce - Added support for named policies.

* Feature - Aws::OpsWorks - Allow for customisation of BlockDeviceMapping on EC2
  instances launched through OpsWorks.

2.0.32 (2015-03-24)
------------------

* Feature - Aws::EC2 - Updated API reference documentation and add a few resource
  methods.

* Feature - Aws::S3 - Added support for Amazon S3 cross-region bucket replication.

2.0.31 (2015-03-19)
------------------

* Feature - Aws::S3 - Added support for requester pays headers to all supported
  object operations.

  See [related GitHub issue #694](https://github.com/aws/aws-sdk-ruby/issues/694).

* Feature - Aws::SNS - Added a utility class that can verify the authenticity
  of an SNS message.

  ```ruby
  verifier = Aws::SNS::MessageVerifier.new

  verifier.authentic?(message_body)
  #=> returns true/false

  verifier.authenticate!(message_body)
  #=> raises an error on bad message signature
  ```

  See [related GitHub issue #709](https://github.com/aws/aws-sdk-ruby/issues/709).

* Feature - Aws::SQS - Added `Aws::SQS::QueuePoller`, a utility class for
  long polling and processing messages from a queue.

  ```ruby
  poller = Aws::SQS::QueuePoller.new(queue_url)
  poller.poll do |msg|
    puts msg.body
  end # message deleted here
  ```

  See the [API reference documentation](http://docs.aws.amazon.com/sdkforruby/api/Aws/SQS/QueuePoller.html) for more examples.

* Feature - Aws::ElasticTranscoder - API update to support Applied Color SpaceConversion.

* Issue - Query Protocol - No longer returning nil for empty maps in
  query responses. `Aws::SQS::Client#get_queue_attributes` will always
  have a hash a `resp.attributes` instead of a possible `nil` value.

* Issue - Aws::EC2 - Fixed an issue with constructing `PlacementGroup`
  resources and added a missing `#delete` method to `RouteTable`.
  See related [GitHub pull request #737](https://github.com/aws/aws-sdk-ruby/issues/712).

* Issue - Aws::CloudSearchDomain - Resolved an issue with parsing error HTTP responses
  that have an empty body.

2.0.30 (2015-03-12)
------------------

* Feature - Aws::CloudTrail - Added support for the new Lookup feature.

* Feature - Aws::EC2 - Added pagination support to `Aws::EC2::Client#describe_snapshots`.

* Feature - Aws::CloudWatchLogs - Added support for ordering DescribeLogStreams
  results by LastEventTime.

* Feature - Aws::EC2 - Added `Aws::EC2::Snapshot#wait_until_completed` resource
  waiter. See relevant [GitHub issue #735](https://github.com/aws/aws-sdk-ruby/issues/735).

* Feature - Aws::EC2 - Added a `Aws::EC2::Volume#delete` method
  via [pull request](https://github.com/aws/aws-sdk-ruby/pull/731).

* Issue - Aws::CloudWatchLogs - Resolved an issue that would cause an infinite
  loop when paginating `Aws::CloudWatchLogs#get_log_events`.
  Resolves [GitHub issue #712](https://github.com/aws/aws-sdk-ruby/issues/712).

2.0.29 (2015-03-04)
------------------

* Feature - Aws::CognitoSync - Added for for streams. Amazon Cognito streams allows
  customers to receive near-realtime updates as their data changes as well as
  exporting historical data. Customers configure an Amazon Kinesis stream to receive
  the data which can then be processed and exported to other data stores such as
  Amazon Redshift.

* Feature - Aws::CloudSearch - Added support for manual scaling mode and m3
  instance types.

* Issue - Aws::CloudFormation - Added missing memberName traits to the resource
  models for the resource classes. This should squelch the duplicate attributes.

* Issue - Aws::STS - Resolved an issue that prevented `Aws::STS::Client` from making
  unatuthenticated requests to AssumeRoleWithSAML, and AssumeRoleWithWebIdentity.
  Resolves [GitHub issue #725](https://github.com/aws/aws-sdk-ruby/issues/725).

* Issue - Aws::S3 - Added support for pre-signed PUT object URLs with a content-type.
  Resolves [GitHub issue #721](https://github.com/aws/aws-sdk-ruby/issues/721).

2.0.28 (2015-02-24)
------------------

* Feature - Aws::RDS - Added an initial resource interface implementation.

* Feature - Aws::DataPipeline - Added support for tagging.

* Feature - Aws::Route53 - Added support for the new `ListHostedZonesByName` and
  `GetHostedZoneCount` operations.

2.0.27 (2015-02-20)
------------------

* Feature - Aws::ECS - Added support for volume mounts.

* Feature - Aws::ElasticTranscoder - Added support for warnings and cross region.

* Feature - Aws::Route53::Domains - Added paginators.

* Issue - Aws::S3 - Expanded logic for yielding data to a given block for
  more than just HTTP 200 response status codes. This is important so that
  206 responses can yield their data. This happens when using range headers.

2.0.26 (2015-02-17)
------------------

* Feature - API Documentation - Updated the
  [API reference documentation](http://docs.aws.amazon.com/sdkforruby/api/frames.html)
  to use the new framless Yard layout.

* Issue - Aws::STS - Reverted regionalized endpoints. Customers relying on the
  `Aws::STS::Client` using the 'sts.amazonaws.com' endpoint, even when specifying
  a region such as 'us-west-2' would likely receive errors when they are sent to
  the 'sts.us-west-2.amazonaws.com' endpoint. This is due to the new endpoints
  being opt-in via the AWS console. Reverting the change to prevent runtime-errors
  for customers that have not opted-in.

* Issue - Resource Waiters - Resolve an issue where the resource waiter
  methods were not yielding the waiter object like the client waiters do.
  This made it impossible to configure the delay and max attempts or
  callbacks.

2.0.25 (2015-02-17)
------------------

* Feature - Aws::SSM - Added support fot the new Amazon Simple Systems
  Management Service.

* Feature - Aws::CloudFront - Added support for the 2014-11-06 API version.

* Feature - Aws::STS - Added support for the regionalized enpoints.

* Issue - Aws::S3 - Resolved an issue where the `Aws::S3::Client` would raise
  an unhelpful error when credentials were not set. Now the client will
  raise an `Aws::Errors::MissingCredentialsError` when an API operation is
  called and credentials are not provided. Resolves
  [GitHub issue #708](https://github.com/aws/aws-sdk-ruby/issues/708).

* Issue - Aws::SharedCredentials - Now ignoring trailing whitespace from the
  access key id and secret access key values when loading the INI file.

* Upgrading - Aws::InstanceProfileCredentials - Increased the default number of
  attempts to make when loading credentials from the Amazon EC2 instance metadata
  service before failing from 0 to 5. Also increased the default open and read timeouts
  from 1 to 5 seconds each. This increases the reliability of loading instance
  credentials.

  **These new defaults only affect users who are constructing `Aws::InstanceProfileCredential`
  objects directly.** If you are using the default credential provider chain, the original
  defaults remain un-changed.

  To revert to default values:

  ```ruby
  Aws.config[:credentials] = Aws::InstanceProfileCredentials.new(
    retries: 0,
    http_open_timeout: 1,
    http_read_timeout: 1
  )
  ```

2.0.24 (2015-02-12)
------------------

* Feature - Aws::IAM - Added support for named and managed policies.

* Feature - Aws::Route53Domains - Added support for tagging operations.

* Feature - Aws::ElastiCache - Added support for tagging operations.

2.0.23 (2015-02-10)
------------------

* Feature - Aws::DynamoDB - Added support for the new index scan feature to
  `Aws::DynamoDB::Client`.

* Issue - Aws::S3 - Resolved an issue where calling `Aws::S3::Client#get_object`
  with a block would yield error data for non-200 HTTP responses.
  Resolves [GitHub issue #207](https://github.com/aws/aws-sdk-core-ruby/issues/207).

* Issue - CloudFormation - Resolved an issue with `Aws::CloudFormation` resource
  interfaces for accessing associated "has" associations. Fixes
  [GitHub issue #209](https://github.com/aws/aws-sdk-core-ruby/issues/209).

* Issue - Resource Waiters - Resolved an issue with resource waiters raising
  an error after success. Introduced v2.0.19.pre. Resolves
  [GitHub issue #210](https://github.com/aws/aws-sdk-core-ruby/issues/210).

2.0.22 (2015-02-05)
------------------

* Issue - Aws::EC2 - Fixed the return value from
  `Aws::EC2::Resource#create_volume`.

* Upgrading - Aws::SQS::Resources - Removed resource interfaces for
  `Aws::SQS`. These are unstable, so they have been removed for the public
  release of `aws-sdk-resources`.

* Feature - Aws::S3::Presigner - Added a `:secure` option to `#presigned_url`,
  which defaults to `true`. When `false`, the presigned URL will use HTTP and
  not HTTPS.

2.0.21 (2015-01-27)
------------------

* Feature - Aws::ImportExport - Added support for the new get shipping
  label API operation.

* Feature - Aws::DynamoDB - Added support for online indexing.

* Issue - Response Stubbing - Resolved an issue where the response stubbing
  plugin would not correctly populate the response target for streaming API calls,
  such as `Aws::S3::Client#get_object`. Fixes GitHub issue #197.

* Issue - Aws::EC2 - Added missing paginator configuration for
  `Aws::EC2::Client#describe_instances`. Fixes GitHub issue #196.

2.0.20 (2015-01-20)
------------------

* Feature - Aws::EMR - Added support for Custom security groups feature for
  Amazon Elastic MapReduce (EMR). Custom security groups allow you to define
  fine grain control over the security rules for your EMR cluster by specifying
  your own Amazon EC2 security groups.

* Feature - Aws::CognitoIdentity - Amazon Cognito now allows developers to save
  the association between IAM roles and an identity pool via the
  `#set_identity_pool_roles` API. Identity pools with IAM roles associated can
  use the new `#get_credentials_for_identity` API to retrieve a set of temporary
  credentials based on the associated roles. Roles associated to the pool must
  be properly configured to work with Amazon Cognito. Developers can still use
  the `#get_open_id_token` API in conjunction with STS
  `#assume_role_with_web_identity` API if there are no roles associated with
  their pool.

* Feature - Aws::AutoScaling - Added support to `Aws::AutoScaling::Client` for
  classic link.

2.0.19 (2015-01-15)
------------------

* Feature - Aws::ElasticTranscoder - Updated `Client` to support the new
  encryption features.

* Feature - Waiters - Added support for version 2 of the waiters
  definition format.

* Issue - Pagingation - Resolved an issue where an empty hashes or arrays
  were being treated as valid next tokens for paging response. This appears
  to only have affected `Aws::DynamoDB::Client#batch_get_item`.

* Issue - Instance Profile Credentials - Resolved an issue where instance
  profile credentials would never load if the first attempt fails.
  See GitHub issue #193.

* Issue - Aws::S3::Object - Resolved an issue with `#upload_file` where
  options intended for `#initiate_multipart_upload` are being passed along
  to individual `#upload_part` API calls. Fixes
  [GitHub issue #684](https://github.com/aws/aws-sdk-ruby/issues/684).

2.0.18 (2015-01-08)
------------------

* Feature - Aws::CloudHsm - Added support for the new Amazon CloudHSM
  service.

* Feature - Aws::EC2 - Added support for the new Amazon EC2 Container
  Service.

* Feature - Aws::EC2 - Added support for Amazon EC2 classic link.

* Feature - Aws::RDS - Updated to the latest API version, 2014-10-31, adding
  support for the new `#describe_pending_maintenance_actions` operation to
  `Aws::RDS::Client`.

* Issue - Aws::S3 - Resolved an issue with `Aws::S3::Client#get_bucket_location`.
  Fixes GitHub issue #185.

* Upgrading - Aws::IAM - Moved `Aws::Role#update_assume_role_policy` to a
  new resource class.

  ```ruby
  iam = Aws::IAM::Resource.new

  # old
  iam.role('name').update_assume_role_policy(policy_document:'...')

  # new
  iam.role('name').assume_role_policy.update(policy_document:'...')
  ```

* Upgrading - Aws::IAM - Renamed two methods on `Aws::IAM::MFADevice`.

  * `#enable` -> `#associate`
  * `#disable` -> `#disassociate`

* Upgrading - Aws::IAM - Removed `Aws::IAM::AccountSummary`. Calling
  `Aws::IAM::Resource#create_account_summary` no longer returns a resource
  object.

  ```ruby
  iam = Aws::IAM::Resource.new

  # old
  iam.create_account_alias(account_alias:'alias')
  iam.account_alias('alias').delete

  # new (no need to specify the alias when deleting)
  iam.create_account_alias(account_alias:'alias')
  iam.delete_account_alias
  ```

  Also, the `Aws::IAM::Resource#account_aliases` method has been removed.
  There is no replacement. IAM does not permit more than one account
  alias.

2.0.17 (2014-12-22)
------------------

* Issue - Request Marshalling - Resolved an issue with how blob types
  are marshalled into a JSON request body. Resolved by #180, fixes
  #178, #182.

2.0.16 (2014-12-18)
------------------

* Feature - Aws::SWF - Added support for task priorities.

* Feature - Aws::S3::Encryption::Client - Added new options to
  `Aws::S3::Encryption::Client#get_objet`. You can now pass the
  following options to `#get_object`:

  * `:envelope_location`
  * `:instruction_file_suffix`

  Passing these options override the default values determined
  during construction of the `Aws::S3::Encryption::Client`.

2.0.15 (2014-12-17)
------------------

* Feature - Client-Side Encryption - Added `Aws::S3::Encryption::Client`
  which allows users to perform PUT and GET Object operations against
  Amazon S3 while encrypting and decrypting the object client-side.

  ```ruby
  require 'openssl'
  key = OpenSSL::Cipher.new("AES-256-ECB").random_key

  # vanilla S3 client
  s3 = Aws::S3::Client.new(region:'us-west-2', credentials: ...)

  # encryption client
  s3e = Aws::S3::Encryption::Client.new(encryption_key: key, client: s3)

  # round-trip an object, encrypted/decrypted locally
  s3e.put_object(bucket:'aws-sdk', key:'secret', body:'handshake')
  s3e.get_object(bucket:'aws-sdk', key:'secret').body.read
  #=> 'handshake'

  # attempt to read the encrypted object without the encryption client
  s3.get_object(bucket:'aws-sdk', key:'secret').body.read
  #=> "... cipher text ..."
  ```

  You can configure a `:key_provider` to the encyrption client to allow
  for using multiple decryption keys. See the `Aws::S3::Encryption::Client`
  API documentation for more information.

* Feature - Async Handlers - The HTTP handler now signals the response
  object on HTTP headers, data, complete and errors. This allows downstream
  handlers to handler HTTP events as they happen. As a result, all
  handlers calling `#on(...)` on the response object no longer need
  to block on the HTTP response being complete.

* Feature - Aws::DynamoDB - Now calculating a CRC32 checksum of the
  HTTP response body on every request and comparing it against the
  value returned by Amazon DynamoDB in the `X-Amz-Crc32` header.
  Failed checksums trigger an automatic retry.

  You can disable this checksum by passing `compute_checksums: false`
  to the Aws::DynamoDB::Client constructor:

  ```ruby
  ddb = Aws::DynamoDB::Client.new # verify crc32 checksums
  ddb = Aws::DynamoDB::Client.new(compute_checksums: false) # disabled
  ```

* Feature - Aws::EMR - Added support for accessing the new normalized
  instance hours attribute.

* Feature - Aws::StorageGateway - Added support for for the new ResetCache
  API operation.

2.0.14 (2014-12-12)
------------------

* Feature - Aws::ElasticTranscoder - Added support for user metadata to
  `Aws::ElasticTranscoder::Client`.

* Feature - Aws::Glacier - Added support for data retrieval policies to
  `Aws::Glacier::Client`.

* Upgrading - Aws::SNS - Removed `:topic_arn` from the list of identifiers
  required to construct an `Aws::SNS::Subscription`. Subscription is no
  longer a sub-resource of Topic.

  ```ruby
  sns = Aws::SNS::Resource.new

  # old
  subscription = sns.topic(topic_arn).subscription(subscription_arn)

  # new
  subscription = sns.subscription(subscription_arn)
  ```

2.0.13 (2014-12-08)
------------------

* Feature - Aws::SQS - Added support for purging queues.

* Feature - Aws::OpsWorks - You can now use AWS OpsWorks with existing EC2
  instances and on-premises servers.

* Issue - Aws::CloudFront - Resolved an issue that prevented the client
  paginators from working. Fixes #169.

2.0.12 (2014-12-04)
------------------

* Feature - Aws::S3 - Added a `#public_url` method to `Aws::S3::Object`.
  Use this method to generate a URL that can be pasted into the
  browser for objects with a "public-read" ACL.

  ```ruby
  s3 = Aws::S3::Resource.new(region:'us-west-2')
  s3.bucket('aws-sdk').object('key').public_url
  #=> "https://aws-sdk.s3-us-west-2.amazonaws.com/key"
  ```

* Feature - Aws::Route53 - Added support to `Aws::Route53::Client` for the new
  UpdateHostedZoneComment operation.

* Feature - Aws::IAM - Added support to `Aws::IAM::Client` for the new
  GetAccountAuthorizationDetails operation.

* Feature - Aws::Kinesis - Added support to `Aws::Kinesis::Client` for the new
  PutRecords operation.

  ```ruby
  kinesis = Aws::Kinesis::Client.new
  kinesis.put_records(stream_name: '...', records:[...])
  ```

* Issue - Aws::STS::Client - Resolved an issue with the endpoint used for Gov Cloud.
  Resolves issue #167.

* Issue - Persistent Connections - Resolved an issue that prevented Aws::S3::Client
  from re-using HTTP connections.

2.0.11 (2014-11-26)
------------------

* Feature - Aws::ElasticTranscoder - Added support for encyption using
  AWS Key Management Service.

* Feature - Aws::DataPipeline - Added support for templates.

* Issue - Aws::S3 - Resolved an issue where object keys with plus
  signs were incorrectly un-marhsalled from the XML response when
  keys are URL encoded. Fixes #161.

* Upgrading - Aws::IAM - Renamed `Aws::IAM::User#create_access_key`
  to `#create_access_key_pair`. Also returning an AccessKeyPair
  now instead of an AccessKey.

  ```ruby
  key_pair = iam.user('username').create_access_key_pair
  key_pair.id     #=> access key id
  key_pair.secret #=> secret access key
  ```

2.0.10 (2014-11-20)
------------------

* Feature - Aws::Redshift - Added support for AWS Key Management Service (KMS)
  integration.

* Issue - Aws::KMS - Corrected the paginators for `Aws::KMS::Client`.

* Issue - Aws::IAM - Corrected the signature version 4 signing name when
  using `Aws::IAM::Client` in the `us-gov-west-1` region.
  Fixes #159

* Issue - Aws::S3 - Resolved an issue when making a GET Object request against
  an object encrypted with AWS KMS. Automatically using signature version 4
  for GET requests in all known regions. When the region is not known, a best
  effort is made to determine the region. Fixes #157.

* Issue - Aws::S3 - The `Aws::S3::Client#get_bucket_location` operation will no
  longer use DNS addressing and will instead use path-addressing for the bucket
  name. This avoids signature errors for v4-only regions when the classic
  endpoint is used with a v2 signature.

* Issue - Aws::S3 - Fixed a bug in `#put_object_acl` serialization.
  Fixes #160.

2.0.9 (2014-11-13)
------------------

* Feature - New Service - Added support for Amazon Lambda.

  ```ruby
  lambda = Aws::Lambda::Client.new
  ```

* Feature - Aws::S3 - Added support for event notifications to
  `Aws::S3::Client`.

* Feature - Aws::ConfigService - Added paginators for
  `Aws::ConfigService::Client#get_resource_config_history`.

2.0.8 (2014-11-12)
------------------

* Feature - New Service - Added support for AWS CodeDeploy.

  ```ruby
  cd = Aws::CodeDeploy::Client.new
  ```

* Feature - New Service - Added support for Amazon Key Management Service (KMS).

  ```ruby
  kms = Aws::KMS::Client.new
  ```

* Feature - New Service - Added support for AWS Config.

  ```ruby
  cfg = Aws::ConfigService::Client.new
  ```

* Feature - Aws::S3 - Added support for server-side encryption using
  Amazon Key Management Service (KMS).

* Feature - Aws::CloudFormation - Added support for the new GetTemplateSummary
  API call via `Aws::CloudFormation::Client#get_template_summary`.

* Feature - Aws::EC2::Instance - Added `#decrypt_windows_password` method
  to the Instance class.

* Feature - Aws::CloudTrail - Added support for Amazon CloudWatch logs delivery.

* Feature - Aws::EC2 - Added support for EBS encryption with Amazon KMS.

2.0.7 (2014-11-06)
------------------

* Feature - Aws::CognitoSync - Added support for push sync.

* Feature - Aws::Route53 - Added support for private DNS. Also,
  `Aws::Route53::Client` now defaults to signature version 4.

* Feature - Aws::CloudFront - Added support for the 2014-10-21 API version.

* Upgrading - `Aws::OpsWorks::Stack` - Renamed `#get_summary` to
  `#summary`.

* Feature - `Aws::S3::Bucket` - Added a `#url` method that returns
  the public URL for the bucket.

* Issue - JSON Protocol - Resolved an issue with serializing JSON requests
  where the operation does not model any input.

* Issue - `Aws::S3::ObjectVersion` - The `#get` and `#head` methods were incorrectly
  marked as batch actions instead of instance actions.

2.0.6 (2014-10-30)
------------------

* Feature - Amazon S3 - Added resource classes for object versions.
  Also added `Aws::S3::Bucket#delete!` using the batch delete feature
  of `Aws::S3::ObjectVersion`.

  ```ruby
  bucket = S3::Resource.new.bucket('aws-sdk-versioned')

  # enumerate every versioned object in a bucket
  bucket.object_versions.each do |obj_version|
    # ...
  end

  # delete every object version in a bucket (two options)
  bucket.object_versions.delete
  bucket.clear!

  # delete a bucket and all of its objects
  bucket.delete!
  ```

* Feature - Amazon S3 - You can now pass
  `:compute_parts => true` to `Aws::S3::MultipartUpload#complete` and the
  part list will be computed automatically by calling `#list_parts` on
  the client.

  ```ruby
  s3 = Aws::S3::Resource.new
  upload = s3.bucket('bucket-name').object('key').multipart_upload('id')
  obj = upload.complete(compute_parts:true)
  ```

* Feature - `Aws::EC2::Instance` Waiters - Added the following methods to
  the instance resource class:

  * `#wait_until_running`
  * `#wait_until_stopped`
  * `#wait_until_terminated`

* Feature - SQS Batch Message Delete - `Aws::SQS::Message` objects can
  now be deleted in batches. See #141.

  ```ruby
  messages = queue.receive_messages(max_number_of_messages: 5)
  # do something with messages ...
  messages.delete # delete the batch of messages in a single request
  ```ruby

* Feature - Batch Resource Actions - Added the following operations that can
  be called on collections or batches of `Aws::EC2::Instance` objects:

  * `#create_tags`
  * `#monitor`
  * `#unmonitor`
  * `#start`
  * `#stop`
  * `#reboot`
  * `#terminate`

  Also added `Aws::EC2::Tag::Batch#delete`.

* Upgrading - Dependencies - Replaced JMESPath library dependency from the
  `jamespath` gem to the newer `jmespath` gem. The `jmespath` gem has full
  compliance with the JMESPath spec.

2.0.5 (2014-10-23)
------------------

* Feature - Amazon EC2 - Added support for the 2014-09-01 API version. Also
  expanded coverage of resource interfaces, waiters, and paginators.

* Issue - Amazon EC2 - Now defaulting to signature version 4 so that
  `Aws::EC2::Client` works in the new 'eu-central-1' region without extra
  configuration.

2.0.4 (2014-10-23)
------------------

* Feature - Paginators - Added support for paging `Aws::EC2::Client#describe_volumes`.

* Feature - Route53 Domains - Added support for auto-renew domains.

* Feature - Open-ID Connect - Added support for Open-ID Connect to
  `Aws::IAM::Client` and `Aws::EC2::Client`.

* Feature - Queue Attributes - `Aws::SQS::Queue` now has getter methods for
  queue attributes that return type-casted values from the `#attributes`
  hash.

  ```ruby
  # before
  queue.attributes['CreatedTimestamp'] #=> '1413825896' (epoc seconds)
  queue.attributes['DelaySeconds'] #=> '60' (string seconds)
  queue.attributes['QueueArn'] #=> 'arn'

  # after
  queue.created_timestamp #=> 2014-10-20 10:24:56 -0700 (Time obj)
  queue.delay_seconds #=> 60 (integer seconds)
  queue.arn #=> 'arn' (without extra queue_ prefix on method)
  ```

* Feature - Assume Role Credentials - Added a credentials class that assumes
  a role via `Aws::STS::Client#assume_role`. Credentials are automatically
  refreshed before the expire:

  ```ruby
  credentials = Aws::AssumeRoleCredentials.new(
    role_arn: 'role-arn',
    role_session_name: 'session-name',
    client: Aws::STS::Client.new(...)
  )
  ```

* Issue - Aws::PageableResponse - Calling `#count` on a pageable response
  was triggering n API calls to get the number of response pages. Instead
  it raises an error now, unless the wrapped data object responds to
  count. Fixes #106.

2.0.3 (2014-10-16)
------------------

* Feature - Amazon RDS - Added support for the 2014-09-01 API version.

* Feature - Pre-signed URLs - Added the ability to generate presigned
  URLs from an `Aws::S3::Object`.

      s3 = Aws::S3::Resource.new
      obj = s3.bucket('aws-sdk').object('key').

      obj.presigned_url(:get)
      #=> "https://bucket-name.s3.amazonaws.com/object-key?..."

  URLs expire in 15 minutes by default. You can configure the
  expiration period and provide additional params:

      # url expires in one hour, the file upload will be
      # publicly accessible
      obj.presigned_url(:put, expires_in: 3600, acl: 'public-read')

* Feature - HTTP - Added the ability to configure the CA Cert store
  for HTTPs requests.

      Aws.config[:ssl_ca_store] = OpenSSL::X509::Store.new

* Feature - Waiters - Added waiters for Amazon EC2 instance
  instance and system status.

* Feature - Waiters - Added waiters for Amazon EC2 image availability.

* Feature - Waiters - Added `:job_complete` waiter to
  Aws::ElasticTranscoder::Client.

* Feature - Aws::CloudSearch::Client - Added support for configuring advanced
  Japanese language processing.

* Issue - Resolved an issue with the query serializer sending `nil`
  values. See #133.

2.0.2 (2014-10-08)
------------------

* Feature - DynamoDB Document Attributes - Added support for hashes,
  arrays, booleans, and nil to DynamoDB attribute values.

      ddb.put_item(table_name:'name', item: {
        id: 123,
        complex: {
          attributes: true
          lists: ['with', { mixed: true }, 123, 'data'],
        }
      })

* Feature - S3::Object#upload_file - Added a utility method for uploading
  files to Amazon S3. This method automatically manages uploading large
  objects using the multipart upload APIs.

  ```ruby
  s3 = Aws::S3::Resource.new
  s3.bucket('aws-sdk').object('key').upload_file('/path/to/file')
  ```

* Feature - Instance Profile Credentials - Added the ability to configure the
  number of attempts to make when loading instance profile credentials.

  ```ruby
  # makes at most 4 attempts to load credentials
  InstanceProfileCredentials.new(retries:3)
  ```

* Feature - Stubbing Client Responses - Added support for stubbing
  client responses without making API calls. In addition to the
  default fake resposnes, you can provide stub data and errors:

  ```ruby
  s3 = Aws::S3::Client.new(stub_responses: true)
  s3.stub_responses(:list_buckets, buckets:[{name:'aws-sdk'}])
  s3.list_buckets.buckets.map(&:name)
  #=> ['aws-sdk']
  ```

  See API docs for `Aws::Client#stub_responses` for more information.

* Feature - S3 Waiters - Added resource waiters for `S3::Bucket` and
  `S3::Object`.

* Issue - Aws::SQS::Client#receive_message - Resolved an issue where
  the response from `#receive_message` could return `nil` for `#messages`.
  It now always returns an array.

* Issue - Waiters - Resolved an issue with `Aws::EC2::Client#wait_until`
  and the volume status waiters. These were polling the incorrect API
  method causing `#wait_until` to raise an error. See issue #129.

2.0.1 (2014-09-29)
------------------

* Feature - Aws::CognitoIdentity::Client - Added support for Cognito developer identities.

* Issue - Region - Now giving a helpful error message when a region is
  not configured. Was previously exposing a URI parse error message.

2.0.0 (2014-09-25)
------------------

* Feature - S3 Presigned URLs - Added support for pre-signed URLs for
  Amazon S3.

  ```ruby
  presigner = Aws::S3::Presigner.new
  presigner.presigned_url(:put_object, bucket:'aws-sdk', key:'key')
  #=> "https://aws-sdk.s3.amazonaws.com/key?..."
  ```

* Feature - Autoload - Service modules / classes now autoload upon first
  use. This speeds up gem load time significantly.

* Feature - Resources - Resource constructors now pass additional
  options to the Client constructor when `:client` is not provided.

* Issue - SigV4 - Resolved an issue with how version 4 signatures generated
  the normalized querystring. Query params without a value now consistantly
  receive a trailing `=`.

* Issue - SigV4 - Resolved an issue with how version 4 signatures generated
  the normalized querystring. Query params are now sorted by name.

2.0.0.rc16 (2014-09-11)
------------------

* Feature - Waiters - Added a new feature called waiters. Waiters poll a
  single API until a certain condition is matched. Waiters are invoked
  by a name and can be configured.

      # client waiter
      ec2 = Aws::EC2::Client.new
      ec2.wait_until(:instance_stopped, instance_ids:['i-12345678'])

      # resource waiters
      instance = Aws::EC2::Instance.new(id:'i-12345678')
      instance.start
      instance.wait_until_running

  See the client API documentation for `#wait_until` and the resource API
  documentation for `#wait_until_{condition}`.

* Feature - Resources - Merged in resources branch. You can now use
  resource-oriented interfaces with `Aws::S3`, `Aws::EC2`, `Aws::SQS`,
  `Aws::SNS`, `Aws::Glacier`,
  and `Aws::IAM`.

* Feature - New Gems - Organized the repository into three gems, `aws-sdk`,
  `aws-sdk-resources`, and `aws-sdk-core`. Moved library and test files
  each into their respective gem directories.

* Issue - Error Class Names - Resolved an issue that could raise a
  `NameError`, "wrong constant name" at runtime in response to a service
  error. Fixes #97.

* Issue - `Aws::CloudSearchDomain::Client` - Resolved an issue that would cause
  the `Aws::CloudSearchDomain::Client` constructor to raise an error when
  `Aws.config[:region]` is set. Fixes #103.

* Issue - Shared Credentials - Resolved an issue where an error was raised
  if the shared AWS credentials file is present and is empty or missing the
  default profile. Fixes #104.

2.0.0.rc15 (2014-08-14)
-----------------------

* Feature - `Aws::S3::Client` - Enabling url-encoding of Amazon S3 keys by default.
  Keys are decoded before response data is returned. See [#95](https://github.com/aws/aws-sdk-core-ruby/issues/95).

* Feature - `Aws::ElasticLoadBalancing::Client` - Added support for the new tagging
  operations.

* Feature - `Aws::CloudSearch::Client` - Will now sign requests when credentials
  are provided. You can continue making unauthenticated requests if you do not
  configure credentials to the client.

* Feature - Coverage - Now generating coverage reports during Travis builds
  and reporting via Coveralls.io.

* Upgrading - `Aws::DynamoDB::Client` - Added a plugin that simplifies working
  with DynamoDB attribute values. Enabled by default, to restore default
  behavior, use `:simple_attributes => false`.

* Issue - Documentation - Now loading API files with UTF-8 encoding.
  See [#92](https://github.com/aws/aws-sdk-core-ruby/issues/92).

2.0.0.rc14 (2014-08-05)
-----------------------

* Upgrading - Client Classes - Versioned client classes removed, e.g.
  `Aws::S3::Client::V20060301.new` is now `Aws::S3::Client.new` The
  `:api_version` constructor option is no longer accepted.

* Upgrading - `Aws` Module - Helper methods on `Aws` for client classes
  deprecated; For example, calling `Aws.s3` will generate a deprecation
  warning. Use `Aws::S3::Client.new` instead. Helpers will be removed as
  of v2.0.0 final.

* Upgrading - Config - When configuring an `:endpoint`, you must now specify
  the HTTP scheme, e.g. "http://localhost:3000", instead of "localhost:3000".

2.0.0.rc1 - 2.0.0.rc13
----------------------

* No changelog entries.<|MERGE_RESOLUTION|>--- conflicted
+++ resolved
@@ -1,7 +1,6 @@
 Unreleased Changes
 ------------------
 
-<<<<<<< HEAD
 * Feature - Aws.partitions - Added interfaces for exploring regions and
   services within AWS partitions. A partition is a named group of
   regions and services.
@@ -76,6 +75,38 @@
   end
   ```
 
+* Feature - Aws::S3 - You can now pass a configuration option to accelerate
+  `Aws::S3::Client` operations. You can construct a client with
+  `use_accelerate_endpoint: true` to enable this feature.
+
+  ```ruby
+  s3 = Aws::S3::Client.new(use_accelerate_endpoint: true)
+  s3.put_object(bucket: 'bucket-name', key:'key')
+  #=> uses https://bucket-name.s3-accelerate.amazonaws.com
+  ```
+
+  You can pass `:use_accelerate_endpoint` to client operations to
+  override the client default.
+
+  ```ruby
+  # non-accelerated client
+  s3 = Aws::S3::Client.new
+
+  # non-accelerated
+  s3.put_object(bucket: 'bucket-name', key:'key')
+
+  # accelerated
+  s3.put_object(bucket: 'bucket-name', key:'key', use_accelerate_endpoint: true)
+  ```
+
+  [See the Amazon S3 documentation for more information](http://docs.aws.amazon.com/AmazonS3/latest/dev/transfer-acceleration.html).
+
+  Not supported for the following operations:
+
+  * `#create_bucket`
+  * `#list_buckets`
+  * `#delete_bucket`
+
 2.2.37 (2016-04-26)
 ------------------
 
@@ -102,39 +133,6 @@
 * Feature - Aws::IoT - Adds SQL RulesEngine version support. The SQL RulesEngine
   version allows you to control how your rules will work when new features are
   added and prevents breaking changes.
-=======
-* Feature - Aws::S3 - You can now pass a configuration option to accelerate
-  `Aws::S3::Client` operations. You can construct a client with
-  `use_accelerate_endpoint: true` to enable this feature.
-
-  ```ruby
-  s3 = Aws::S3::Client.new(use_accelerate_endpoint: true)
-  s3.put_object(bucket: 'bucket-name', key:'key')
-  #=> uses https://bucket-name.s3-accelerate.amazonaws.com
-  ```
-
-  You can pass `:use_accelerate_endpoint` to client operations to
-  override the client default.
-
-  ```ruby
-  # non-accelerated client
-  s3 = Aws::S3::Client.new
-
-  # non-accelerated
-  s3.put_object(bucket: 'bucket-name', key:'key')
-
-  # accelerated
-  s3.put_object(bucket: 'bucket-name', key:'key', use_accelerate_endpoint: true)
-  ```
-
-  [See the Amazon S3 documentation for more information](http://docs.aws.amazon.com/AmazonS3/latest/dev/transfer-acceleration.html).
-
-  Not supported for the following operations:
-
-  * `#create_bucket`
-  * `#list_buckets`
-  * `#delete_bucket`
->>>>>>> d029fd18
 
 2.2.35 (2016-04-19)
 ------------------
