--- conflicted
+++ resolved
@@ -1,14 +1,13 @@
 Unreleased Changes
 ------------------
 
-<<<<<<< HEAD
 * Feature - Aws::EC2 - Added two waiter methods to `Aws::EC2::VPC`:
 
   * `#wait_until_exists`
   * `#wait_until_available`
 
   See related [GitHub pull request #1179](https://github.com/aws/aws-sdk-ruby/pull/1179).
-=======
+
 * Issue - Aws::S3 - Resolved an issue with `Aws::S3::Client#head_object` and
   `#get_object` where an `ArgumentError` was raised if Amazon S3 responded with
   an Expires header that contained an unparsable string.
@@ -25,7 +24,6 @@
   ```
 
   See related [GitHub issue #1184](https://github.com/aws/aws-sdk-ruby/issues/1184).
->>>>>>> faa90564
 
 * Issue - Memory Usage - Added a pair of utility methods that perform more efficient
   SHA4256 and MD5 checksums of file objects. Before this change, data was read in
