--- conflicted
+++ resolved
@@ -1,14 +1,12 @@
 Unreleased Changes
 ------------------
 
-<<<<<<< HEAD
 * Feature - Aws::EC2 - Added a `Aws::EC2::Volume#delete` method
   via [pull request](https://github.com/aws/aws-sdk-ruby/pull/731).
-=======
+
 * Issue - Aws::CloudWatchLogs - Resolved an issue that would cause an infinite
   loop when paginating `Aws::CloudWatchLogs#get_log_events`.
   Resolves [GitHub issue #712](https://github.com/aws/aws-sdk-ruby/issues/712).
->>>>>>> e02eb990
 
 2.0.29 (2015-03-04)
 ------------------
