Aws.add_service(:EC2, {
<<<<<<< HEAD
  api: File.join(Aws::API_DIR, 'EC2.api.json'),
  docs: File.join(Aws::API_DIR, 'EC2.docs.json'),
  paginators: File.join(Aws::API_DIR, 'EC2.paginators.json'),
  resources: File.join(Aws::API_DIR, 'EC2.resources.json'),
  waiters: File.join(Aws::API_DIR, 'EC2.waiters.json'),
})
=======
  api: File.join(Aws::APIS_DIR, 'EC2.api.json'),
  docs: File.join(Aws::APIS_DIR, 'EC2.docs.json'),
  paginators: File.join(Aws::APIS_DIR, 'EC2.paginators.json'),
  resources: File.join(Aws::APIS_DIR, 'EC2.resources.json'),
  waiters: File.join(Aws::APIS_DIR, 'EC2.waiters.json'),
})

module Aws
  module EC2
    autoload :Instance, 'aws-sdk-core/ec2/instance'
  end
end
>>>>>>> 2bff0ecc
<|MERGE_RESOLUTION|>--- conflicted
+++ resolved
@@ -1,22 +1,13 @@
 Aws.add_service(:EC2, {
-<<<<<<< HEAD
   api: File.join(Aws::API_DIR, 'EC2.api.json'),
   docs: File.join(Aws::API_DIR, 'EC2.docs.json'),
   paginators: File.join(Aws::API_DIR, 'EC2.paginators.json'),
   resources: File.join(Aws::API_DIR, 'EC2.resources.json'),
   waiters: File.join(Aws::API_DIR, 'EC2.waiters.json'),
 })
-=======
-  api: File.join(Aws::APIS_DIR, 'EC2.api.json'),
-  docs: File.join(Aws::APIS_DIR, 'EC2.docs.json'),
-  paginators: File.join(Aws::APIS_DIR, 'EC2.paginators.json'),
-  resources: File.join(Aws::APIS_DIR, 'EC2.resources.json'),
-  waiters: File.join(Aws::APIS_DIR, 'EC2.waiters.json'),
-})
 
 module Aws
   module EC2
     autoload :Instance, 'aws-sdk-core/ec2/instance'
   end
-end
->>>>>>> 2bff0ecc
+end