--- conflicted
+++ resolved
@@ -1,9 +1,8 @@
 Unreleased Changes
 ------------------
 
-<<<<<<< HEAD
 * Feature - Add support for configuring the endpoint URL in the shared configuration file or via an environment variable for a specific AWS service or all AWS services.
-=======
+
 3.177.0 (2023-07-06)
 ------------------
 
@@ -14,7 +13,6 @@
 * Feature - Updated Aws::SSO::Client with the latest API changes.
 
 * Feature - Add support for Request Compression.
->>>>>>> c33d7fad
 
 3.176.1 (2023-06-29)
 ------------------
