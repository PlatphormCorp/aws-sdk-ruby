--- conflicted
+++ resolved
@@ -183,7 +183,6 @@
         dhcp_options.associate(self)
       end
 
-<<<<<<< HEAD
       # Create a VPC peering connection between this VPC and another
       #   VPC owned by the same user, and accept it.
       # @return [VPCPeeringConnection] Returns the VPC peering connection
@@ -192,7 +191,7 @@
         peering_connection = peering_connections.create(self, vpc)
         peering_connection.accept
         peering_connection
-=======
+
       # @return [Boolean] Returns true if DNS resolution is supported for
       #   this VPC
       def dns_support
@@ -217,7 +216,6 @@
       def dns_hostnames= enable_dns_hostnames
         client.modify_vpc_attribute(:vpc_id => vpc_id, :enable_dns_hostnames => { :value => enable_dns_hostnames } )
         enable_dns_hostnames
->>>>>>> b5f1c404
       end
 
     end
