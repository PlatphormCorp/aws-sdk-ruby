--- conflicted
+++ resolved
@@ -33,7 +33,6 @@
         req.headers['X-Amz-Date'] = datetime
         req.headers['Host'] = req.endpoint.host
         req.headers['X-Amz-Security-Token'] = credentials.session_token if
-<<<<<<< HEAD
           credentials.session_token
         req.headers['X-Amz-Content-Sha256'] ||= body_digest
         req.headers['Authorization'] = authorization(req, datetime, body_digest)
@@ -81,55 +80,6 @@
         endpoint.to_s + '&X-Amz-Signature=' + signature(request, now, body_digest)
       end
 
-=======
-          credentials.session_token
-        req.headers['X-Amz-Content-Sha256'] ||= body_digest
-        req.headers['Authorization'] = authorization(req, datetime, body_digest)
-        req
-      end
-
-      # Generates an returns a presigned URL.
-      # @param [Seahorse::Client::Http::Request] request
-      # @option options [required, Integer<Seconds>] :expires_in
-      # @option options [optional, String] :body_digest The SHA256 hexdigest of
-      #   the payload to sign.  For S3, this should be the string literal
-      #   `UNSIGNED-PALOAD`.
-      # @return [Seahorse::Client::Http::Request] the signed request.
-      # @api private
-      def presigned_url(request, options = {})
-        now = Time.now.utc.strftime("%Y%m%dT%H%M%SZ")
-        body_digest = options[:body_digest] || hexdigest(request.body)
-
-        params = Query::ParamList.new
-
-        request.headers['Host'] ||= request.endpoint.host
-        request.headers.each do |header_name, header_value|
-          if header_name.match(/^x-amz/)
-            params.set(header_name, header_value)
-          end
-          unless %w(host content-md5).include?(header_name)
-            request.headers.delete(header_name)
-          end
-        end
-
-        params.set("X-Amz-Algorithm", "AWS4-HMAC-SHA256")
-        params.set("X-Amz-Date", now)
-        params.set("X-Amz-SignedHeaders", signed_headers(request))
-        params.set("X-Amz-Expires", options[:expires_in].to_s)
-        params.set('X-Amz-Security-Token', credentials.session_token) if
-          credentials.session_token
-        params.set("X-Amz-Credential", credential(now))
-
-        endpoint = request.endpoint
-        if endpoint.querystring
-          endpoint.request_uri += '&' + params.to_s
-        else
-          endpoint.request_uri += '?' + params.to_s
-        end
-        endpoint.to_s + '&X-Amz-Signature=' + signature(request, now, body_digest)
-      end
-
->>>>>>> b76619c9
       def authorization(request, datetime, body_digest)
         parts = []
         parts << "AWS4-HMAC-SHA256 Credential=#{credential(datetime)}"
